import doctest
import re
import pytest
import warnings
import numpy as np
from numpy.testing import assert_array_equal
from datascience import *
import pandas as pd


#########
# Utils #
#########


@pytest.fixture(scope='function')
def table():
    """Setup Scrabble table"""
    return Table().with_columns([
        'letter', ['a', 'b', 'c', 'z'],
        'count', [9, 3, 3, 1],
        'points', [1, 2, 2, 10],
        ])


@pytest.fixture(scope='function')
def table2():
    """Setup second table"""
    return Table().with_columns([
        ['points', (1, 2, 3)],
        ['names', ('one', 'two', 'three')],
        ])


@pytest.fixture(scope='function')
def table3():
    """Setup third table; same labels as first but in a different order."""
    return Table().with_columns([
        'count', [0, 54, 5],
        'points', [3, 10, 24],
        'letter', ['x', 'y', 'z'],
        ])

@pytest.fixture(scope='function')
def table4():
    """Setup fourth table; three overlapping columns with table."""
    return Table().with_columns([
        'letter', ['a', 'b', 'c', '8', 'a'],
        'count', [9, 3, 2, 0, 9],
        'different label', [1, 4, 2, 1, 1],
        'name', ['Gamma', 'Delta', 'Epsilon', 'Alpha', 'Beta']
        ])

@pytest.fixture(scope='function')
def numbers_table():
    """Setup table containing only numbers"""
    return Table().with_columns([
        'count', [9, 3, 3, 1],
        'points', [1, 2, 2, 10],
        ])

@pytest.fixture(scope='function')
def categories_table():
    """Setup a table with a column to serve as pivot keys and
    a columns of values to bin for each key."""
    return Table(['key', 'val']).with_rows([
            ['a', 1],
            ['a', 1],
            ['a', 2],
            ['b', 1],
            ['b', 2],
            ['b', 2]])

@pytest.fixture(scope='module')
def t():
    """Create one table for entire module"""
    return table()


@pytest.fixture(scope='module')
def u():
    """Setup second alphanumeric table"""
    return table2()


def assert_equal(string1, string2):
    string1, string2 = str(string1), str(string2)
    whitespace = re.compile('\s')
    purify = lambda s: whitespace.sub('', s)
    assert purify(string1) == purify(string2), "\n%s\n!=\n%s" % (string1, string2)


############
# Doctests #
############


def test_doctests():
    results = doctest.testmod(tables, optionflags=doctest.NORMALIZE_WHITESPACE)
    assert results.failed == 0


############
# Overview #
############


def test_basic(table):
    """Tests that t works"""
    t = table
    assert_equal(t, """
    letter | count | points
    a      | 9     | 1
    b      | 3     | 2
    c      | 3     | 2
    z      | 1     | 10
    """)

def test_column(table):
    """Test table.values()"""
    t = table
    assert_array_equal(t.column('letter'), np.array(['a', 'b', 'c', 'z']))
    assert_array_equal(t.column(1), np.array([9, 3, 3, 1]))


def test_basic_points(table):
    t = table
    assert_array_equal(t['points'], np.array([1, 2, 2, 10]))


def test_basic_rows(table):
    t = table
    assert_equal(
        t.rows[2],
        "Row(letter='c', count=3, points=2)")

def test_select(table):
    t = table
    test = t.select('points', 1)
    assert_equal(test, """
    points | count
    1      | 9
    2      | 3
    2      | 3
    10     | 1
    """)

def test_drop(table):
    t = table
    test = t.drop(['points', 1])
    assert_equal(test, """
    letter
    a
    b
    c
    z
    """)

def test_take(table):
    t = table
    test = t.take([1, 2])
    assert_equal(test, """
    letter | count | points
    b      | 3     | 2
    c      | 3     | 2
    """)


def test_take_slice(table):
    t = table
    test = t.take[1:3]
    assert_equal(test, """
    letter | count | points
    b      | 3     | 2
    c      | 3     | 2
    """)


def test_take_slice_single(table):
    t = table
    test = t.take[1]
    assert_equal(test, """
    letter | count | points
    b      | 3     | 2
    """)


def test_take_iterable(table):
    t = table
    test = t.take[0, 2]
    assert_equal(test, """
    letter | count | points
    a      | 9     | 1
    c      | 3     | 2
    """)


def test_exclude(table):
    t = table
    test = t.exclude([1, 3])
    assert_equal(test, """
    letter | count | points
    a      | 9     | 1
    c      | 3     | 2
    """)


def test_exclude_slice(table):
    t = table
    test = t.exclude[1:3]
    assert_equal(test, """
    letter | count | points
    a      | 9     | 1
    z      | 1     | 10
    """)


def test_exclude_slice_single(table):
    t = table
    test = t.exclude[1]
    assert_equal(test, """
    letter | count | points
    a      | 9     | 1
    c      | 3     | 2
    z      | 1     | 10
    """)


def test_exclude_iterable(table):
    t = table
    test = t.exclude[0, 2]
    assert_equal(test, """
    letter | count | points
    b      | 3     | 2
    z      | 1     | 10
    """)


def test_stats(table):
    t = table
    test = t.stats()
    assert_equal(test, """
    statistic | letter | count | points
    min       | a      | 1     | 1
    max       | z      | 9     | 10
    median    |        | 3     | 2
    sum       |        | 16    | 15
    """)


def test_stats_with_numpy(table):
    t = table
    test = t.stats([np.mean, np.std, np.var])
    assert_equal(test, """
    statistic | letter | count | points
    mean      |        | 4     | 3.75
    std       |        | 3     | 3.63146
    var       |        | 9     | 13.1875""")


def test_where(table):
    t = table
    test = t.where('points', 2)
    assert_equal(test, """
    letter | count | points
    b      | 3     | 2
    c      | 3     | 2
    """)
    test = t.where(2, 2)
    assert_equal(test, """
    letter | count | points
    b      | 3     | 2
    c      | 3     | 2
    """)


def test_where_conditions(table):
    t = table
    t['totals'] = t['points'] * t['count']
    test = t.where(t['totals'] > 8)
    assert_equal(test, """
    letter | count | points | totals
    a      | 9     | 1      | 9
    z      | 1     | 10     | 10
    """)


def test_where_predicates(table):
    t = table
    t['totals'] = t['points'] * t['count']
    test = t.where('totals', are.between(9, 11))
    assert_equal(test, """
    letter | count | points | totals
    a      | 9     | 1      | 9
    z      | 1     | 10     | 10
    """)

def test_where_predicates_warning(table, capsys):
    t1 = table.copy()
    count1 = t1['count'] - 1
    count1[0] += 1
    t1['count1'] = count1
    with warnings.catch_warnings(record=True) as w:
        warnings.simplefilter("always")
        with (pytest.raises(ValueError)):
            test = t1.where('count', are.equal_to(t1.column("count1")))
        assert len(w) == 1
        assert "Do not pass an array or list to a predicate." in str(w[-1].message)
    test = t1.where('count', are.equal_to, t1.column('count1'))
    assert_equal(test, """
    letter | count | points | count1
    a      | 9     | 1      | 9
    """)


def test_sort(table):
    t = table
    t['totals'] = t['points'] * t['count']
    test = t.sort('points')
    assert_equal(test, """
    letter | count | points | totals
    a      | 9     | 1      | 9
    b      | 3     | 2      | 6
    c      | 3     | 2      | 6
    z      | 1     | 10     | 10
    """)
    test = t.sort(3)
    assert_equal(test, """
    letter | count | points | totals
    b      | 3     | 2      | 6
    c      | 3     | 2      | 6
    a      | 9     | 1      | 9
    z      | 1     | 10     | 10
    """)


def test_sort_args(table):
    t = table
    t['totals'] = t['points'] * t['count']
    test = t.sort('points', descending=True, distinct=True)
    assert_equal(test, """
    letter | count | points | totals
    z      | 1     | 10     | 10
    b      | 3     | 2      | 6
    a      | 9     | 1      | 9
    """)


def test_sort_syntax(table):
    t = table
    t['totals'] = t['points'] * t['count']
    test = t.sort(-t['totals'])
    assert_equal(test, """
    letter | count | points | totals
    z      | 1     | 10     | 10
    a      | 9     | 1      | 9
    b      | 3     | 2      | 6
    c      | 3     | 2      | 6
    """)


def test_group(table):
    t = table
    test = t.group('points')
    assert_equal(test, """
    points | count
    1      | 1
    2      | 2
    10     | 1
    """)
    test = t.group(2)
    assert_equal(test, """
    points | count
    1      | 1
    2      | 2
    10     | 1
    """)


def test_group_with_func(table):
    t = table
    t['totals'] = t['points'] * t['count']
    test = t.group('points', sum)
    assert_equal(test, """
    points | letter sum | count sum | totals sum
    1      |            | 9         | 9
    2      |            | 6         | 12
    10     |            | 1         | 10
    """)


def test_groups(table):
    t = table.copy()
    t['totals'] = t['points'] * t['count']
    t.append(('e', 12, 1, 12))
    t['early'] = t['letter'] < 'd'
    test = t.groups(['points', 'early'])
    assert_equal(test, """
    points | early | count
    1      | False | 1
    1      | True  | 1
    2      | True  | 2
    10     | False | 1
    """)

def test_groups_using_group(table):
    t = table.copy()
    t['totals'] = t['points'] * t['count']
    t.append(('e', 12, 1, 12))
    t['early'] = t['letter'] < 'd'
    test = t.group(['points', 'early'])
    assert_equal(test, """
    points | early | count
    1      | False | 1
    1      | True  | 1
    2      | True  | 2
    10     | False | 1
    """)

def test_groups_list(table):
    t = table.copy()
    t['totals'] = t['points'] * t['count']
    t.append(('e', 12, 1, 12))
    t['early'] = t['letter'] < 'd'
    test = t.groups(['points', 'early'], lambda s: s)
    assert_equal(test, """
    points | early | letter    | count | totals
    1      | False | ['e']     | [12]  | [12]
    1      | True  | ['a']     | [9]   | [9]
    2      | True  | ['b' 'c'] | [3 3] | [6 6]
    10     | False | ['z']     | [1]   | [10]
    """)


def test_groups_collect(table):
    t = table.copy()
    t['totals'] = t['points'] * t['count']
    t.append(('e', 12, 1, 12))
    t['early'] = t['letter'] < 'd'
    test = t.select(['points', 'early', 'count']).groups(['points', 'early'], sum)
    assert_equal(test, """
    points | early | count sum
    1      | False | 12
    1      | True  | 9
    2      | True  | 6
    10     | False | 1
    """)

def test_join(table, table2):
    """Tests that join works, not destructive"""
    t = table
    u = table2
    t['totals'] = t['points'] * t['count']
    assert_equal(t.join('points', u), """
    points | letter | count | totals | names
    1      | a      | 9     | 9      | one
    2      | b      | 3     | 6      | two
    2      | c      | 3     | 6      | two
    """)
    assert_equal(u, """
    points  | names
    1       | one
    2       | two
    3       | three
    """)
    assert_equal(t, """
    letter | count | points | totals
    a      | 9     | 1      | 9
    b      | 3     | 2      | 6
    c      | 3     | 2      | 6
    z      | 1     | 10     | 10
    """)

def test_join_html(table, table2):
    """Test that join doesn't crash with formatting."""
    t = table
    u = table2
    t = t.set_format('count', NumberFormatter)
    t.as_html()
    u.join('points', t, 'points').as_html()

def test_pivot_counts(table, table2):
    t = table.copy()
    u = table2
    t['totals'] = t['points'] * t['count']
    t.append(('e', 12, 1, 12))
    t['early'] = t['letter'] < 'd'
    test = t.pivot('points', 'early')
    assert_equal(test, """
    early | 1 | 2 | 10
    False | 1 | 0 | 1
    True  | 1 | 2 | 0
    """)

def test_pivot_counts_with_indices(table):
    t = table.copy()
    t['totals'] = t['points'] * t['count']
    t.append(('e', 12, 1, 12))
    t['early'] = t['letter'] < 'd'
    test = t.pivot(2, 4)
    assert_equal(test, """
    early | 1 | 2 | 10
    False | 1 | 0 | 1
    True  | 1 | 2 | 0
    """)

def test_pivot_values(table):
    t = table.copy()
    t['totals'] = t['points'] * t['count']
    t.append(('e', 12, 1, 12))
    t['early'] = t['letter'] < 'd'
    t['exists'] = 2
    summed = t.pivot('points', 'early', 'exists', sum)
    assert_equal(summed, """
    early | 1 | 2 | 10
    False | 2 | 0 | 2
    True  | 2 | 4 | 0
    """)
    maxed = t.pivot('points', 'early', 'exists', max, -1)
    assert_equal(maxed, """
    early | 1 | 2  | 10
    False | 2 | -1 | 2
    True  | 2 | 2  | -1
    """)


def test_pivot_multiple_rows(table):
    t = table.copy()
    t['totals'] = t['points'] * t['count']
    t.append(('e', 12, 1, 12))
    t['early'] = t['letter'] < 'd'
    t['late'] = t['letter'] > 'c'
    t['exists'] = 1
    test = t.pivot('points', ['early', 'late'], 'exists', sum)
    assert_equal(test, """
    early | late  | 1 | 2 | 10
    False | True  | 1 | 0 | 1
    True  | False | 1 | 2 | 0
    """)


def test_pivot_sum(table):
    t = table.copy()
    t['totals'] = t['points'] * t['count']
    t.append(('e', 12, 1, 12))
    t['early'] = t['letter'] < 'd'
    t['exists'] = 1
    test = t.pivot('points', 'early', 'exists', sum)
    assert_equal(test, """
    early | 1 | 2 | 10
    False | 1 | 0 | 1
    True  | 1 | 2 | 0
    """)


def test_apply(table):
    t = table.copy()
    assert_array_equal(t.apply(lambda x, y: x * y, 'count', 'points'),
                       np.array([9, 6, 6, 10]))
    assert_array_equal(t.apply(lambda x: x * x, 'points'),
                       np.array([1, 4, 4, 100]))
    assert_array_equal(t.apply(lambda row: row.item('count') * 2),
                       np.array([18, 6, 6, 2]))
    with(pytest.raises(ValueError)):
        t.apply(lambda x, y: x + y, 'count', 'score')

    # Deprecated behavior
    assert_array_equal(t.apply(lambda x, y: x * y, 'count', 'points'),
                       np.array([9, 6, 6, 10]))

def test_first(table):
    t = table
    t['totals'] = t['points'] * t['count']
    assert_equal(t, """
    letter | count | points | totals
    a      | 9     | 1      | 9
    b      | 3     | 2      | 6
    c      | 3     | 2      | 6
    z      | 1     | 10     | 10
    """)
    assert(t.first(1), 9)
    assert(t.first("points"), 1)

def test_last(table):
    t = table
    t['totals'] = t['points'] * t['count']
    assert_equal(t, """
    letter | count | points | totals
    a      | 9     | 1      | 9
    b      | 3     | 2      | 6
    c      | 3     | 2      | 6
    z      | 1     | 10     | 10
    """)
    assert(t.last(1), 1)
    assert(t.last("points"), 10)


########
# Init #
########


def test_tuples(table, table2):
    """Tests that different-sized tuples are allowed."""
    t = table
    u = table2
    different = [((5, 1), (1, 2, 2, 10)), ('short', 'long')]
    t = Table().with_columns('tuple', different[0], 'size', different[1])
    assert_equal(t, """
    tuple         | size
    (5, 1)        | short
    (1, 2, 2, 10) | long
    """)
    same = [((5, 4, 3, 1), (1, 2, 2, 10)), ('long', 'long')]
    u = Table().with_columns('tuple', same[0], 'size', same[1])
    assert_equal(u, """
    tuple         | size
    [5 4 3 1]     | long
    [ 1  2  2 10] | long
    """)


def test_keys_and_values():
    """Tests that a table can be constructed from keys and values."""
    d = {1: 2, 3: 4}
    t = Table().with_columns('keys', d.keys(), 'values', d.values())
    assert_equal(t, """
    keys | values
    1    | 2
    3    | 4
    """)


##########
# Modify #
##########


def test_move_to_start(table):
    assert table.labels == ('letter', 'count', 'points')
    table.move_to_start('points')
    assert table.labels == ('points', 'letter', 'count')


def test_move_to_end(table):
    assert table.labels == ('letter', 'count', 'points')
    table.move_to_end('letter')
    assert table.labels == ('count', 'points', 'letter')

def test_move_to_end_start_int_labels(table):
    assert table.labels == ('letter', 'count', 'points')
    table.move_to_start(2)
    assert table.labels == ('points', 'letter', 'count')
    table.move_to_end(1)
    assert table.labels == ('points', 'count', 'letter')


def test_append_row(table):
    row = ['g', 2, 2]
    table.append(row)
    assert_equal(table, """
    letter | count | points
    a      | 9     | 1
    b      | 3     | 2
    c      | 3     | 2
    z      | 1     | 10
    g      | 2     | 2
    """)

def test_append_row_by_array(table):
    row = np.array(['g', 2, 2])
    table.append(row)
    assert_equal(table, """
    letter | count | points
    a      | 9     | 1
    b      | 3     | 2
    c      | 3     | 2
    z      | 1     | 10
    g      | 2     | 2
    """)


def test_append_row_different_num_cols(table):
    """Makes sure that any incoming row must have the same amount of columns as the table."""
    row = "abcd"
    with(pytest.raises(Exception)):
        table.append(row)

    row = ["e", 2, 4, 6]
    with(pytest.raises(Exception)):
        table.append(row)


def test_append_column(table):
    column_1 = [10, 20, 30, 40]
    column_2 = 'hello'
    table.append_column('new_col1', column_1)
    assert_equal(table, """
    letter | count | points | new_col1
    a      | 9     | 1      | 10
    b      | 3     | 2      | 20
    c      | 3     | 2      | 30
    z      | 1     | 10     | 40
    """)
<<<<<<< HEAD

    ret_table = table.append_column('new_col2', column_2)
=======
    new_table = table.append_column('new_col2', column_2)
>>>>>>> 15cb01ce
    assert_equal(table, """
    letter | count | points | new_col1 | new_col2
    a      | 9     | 1      | 10       | hello
    b      | 3     | 2      | 20       | hello
    c      | 3     | 2      | 30       | hello
    z      | 1     | 10     | 40       | hello
    """)
    assert_equal(new_table, """
    letter | count | points | new_col1 | new_col2
    a      | 9     | 1      | 10       | hello
    b      | 3     | 2      | 20       | hello
    c      | 3     | 2      | 30       | hello
    z      | 1     | 10     | 40       | hello
    """)

    with(pytest.raises(ValueError)):
        table.append_column('bad_col', [1, 2])
    with(pytest.raises(ValueError)):
        table.append_column(0, [1, 2, 3, 4])

def test_append_column_with_formatter(table):
    column_1 = [10, 20, 30, 40]
    column_2 = 'hello'
    table.append_column('new_col1', column_1, CurrencyFormatter)
    assert_equal(table, """
    letter | count | points | new_col1
    a      | 9     | 1      | $10
    b      | 3     | 2      | $20
    c      | 3     | 2      | $30
    z      | 1     | 10     | $40
    """)
    table.append_column('new_col2', column_2)
    assert_equal(table, """
    letter | count | points | new_col1  | new_col2
    a      | 9     | 1      | $10       | hello
    b      | 3     | 2      | $20       | hello
    c      | 3     | 2      | $30       | hello
    z      | 1     | 10     | $40       | hello
    """)

def test_with_column(table):
    column_1 = [10, 20, 30, 40]
    column_2 = 'hello'
    table2 = table.with_column('new_col1', column_1)
    table3 = table2.with_column('new_col2', column_2)
    assert_equal(table, """
    letter | count | points
    a      | 9     | 1
    b      | 3     | 2
    c      | 3     | 2
    z      | 1     | 10
    """)
    assert_equal(table2, """
    letter | count | points | new_col1
    a      | 9     | 1      | 10
    b      | 3     | 2      | 20
    c      | 3     | 2      | 30
    z      | 1     | 10     | 40
    """)
    assert_equal(table3, """
    letter | count | points | new_col1 | new_col2
    a      | 9     | 1      | 10       | hello
    b      | 3     | 2      | 20       | hello
    c      | 3     | 2      | 30       | hello
    z      | 1     | 10     | 40       | hello
    """)

    with(pytest.raises(ValueError)):
        table.append_column('bad_col', [1, 2])
    with(pytest.raises(ValueError)):
        table.append_column(0, [1, 2, 3, 4])
def test_with_column_with_formatter(table):
    column_1 = [10, 20, 30, 40]
    column_2 = 'hello'
    table2 = table.with_column('new_col1', column_1, CurrencyFormatter)
    table3 = table2.with_column('new_col2', column_2)
    assert_equal(table, """
    letter | count | points
    a      | 9     | 1
    b      | 3     | 2
    c      | 3     | 2
    z      | 1     | 10
    """)
    assert_equal(table2, """
    letter | count | points | new_col1
    a      | 9     | 1      | $10
    b      | 3     | 2      | $20
    c      | 3     | 2      | $30
    z      | 1     | 10     | $40
    """)
    assert_equal(table3, """
    letter | count | points | new_col1  | new_col2
    a      | 9     | 1      | $10       | hello
    b      | 3     | 2      | $20       | hello
    c      | 3     | 2      | $30       | hello
    z      | 1     | 10     | $40       | hello
    """)

def test_with_columns():
    players = Table().with_columns('player_id', make_array(110234, 110235), 'wOBA', make_array(.354, .236))
    assert_equal(players, """
    player_id  | wOBA
    110,234    | 0.354
    110,235    | 0.236
    """)
    players = players.with_columns('salaries', 'N/A', 'season', 2016)
    assert_equal(players, """
    player_id  | wOBA  | salaries | season
    110,234    | 0.354 | N/A      | 2,016
    110,235    | 0.236 | N/A      | 2,016
    """)
    salaries = Table().with_column('salary', make_array('$500,000', '$15,500,000'))
    players = players.with_columns('salaries', salaries.column('salary'), 'years', make_array(6, 1))
    assert_equal(players, """
    player_id  | wOBA  | salaries    | season | years
    110,234    | 0.354 | $500,000    | 2,016   | 6
    110,235    | 0.236 | $15,500,000 | 2,016   | 1
    """)

def test_with_columns_with_formats():
    players = Table().with_columns('player_id', make_array(110234, 110235), 'wOBA', make_array(.354, .236))
    assert_equal(players, """
    player_id  | wOBA
    110,234    | 0.354
    110,235    | 0.236
    """)
    players = players.with_columns('salaries', 'N/A', 'season', 2016)
    assert_equal(players, """
    player_id  | wOBA  | salaries | season
    110,234    | 0.354 | N/A      | 2,016
    110,235    | 0.236 | N/A      | 2,016
    """)
    salaries = Table().with_column('salary', make_array(500000, 15500000))
    players2 = players.with_columns('salaries', salaries.column('salary'), 'years', make_array(6, 1), formatter=CurrencyFormatter)
    assert_equal(players2, """
    player_id  | wOBA  | salaries     | season | years
    110,234    | 0.354 | $500,000     | 2,016  | $6
    110,235    | 0.236 | $15,500,000  | 2,016  | $1
    """)

    with(pytest.raises(Exception)):
        players3 = players.with_columns('salaries', salaries.column('salary'), make_array(7, 2), 'years', make_array(6, 1))

def test_with_columns(table):
    column_1 = [10, 20, 30, 40]
    column_2 = 'hello'
    table2 = table.with_columns(
        'new_col1', column_1,
        'new_col2', column_2)
    assert_equal(table2, """
    letter | count | points | new_col1 | new_col2
    a      | 9     | 1      | 10       | hello
    b      | 3     | 2      | 20       | hello
    c      | 3     | 2      | 30       | hello
    z      | 1     | 10     | 40       | hello
    """)

def test_append_table(table):
    table.append(table)
    assert_equal(table, """
    letter | count | points
    a      | 9     | 1
    b      | 3     | 2
    c      | 3     | 2
    z      | 1     | 10
    a      | 9     | 1
    b      | 3     | 2
    c      | 3     | 2
    z      | 1     | 10
    """)


def test_append_different_table(table, table2):
    u = table2
    with pytest.raises(ValueError):
        table.append(u)


def test_append_different_order(table, table3):
    """Tests append with same columns, diff order"""
    table.append(table3)
    assert_equal(table, """
    letter | count | points
    a      | 9     | 1
    b      | 3     | 2
    c      | 3     | 2
    z      | 1     | 10
    x      | 0     | 3
    y      | 54    | 10
    z      | 5     | 24
    """)


def test_relabel():
    table = Table().with_columns('points', (1, 2, 3), 'id', (12345, 123, 5123))
    table.relabel('id', 'todo')
    assert_equal(table, """
    points | todo
    1      | 12,345
    2      | 123
    3      | 5,123
    """)
    table.relabel(1, 'yolo')
    assert_equal(table, """
    points | yolo
    1      | 12,345
    2      | 123
    3      | 5,123
    """)
    table.relabel(['points', 'yolo'], ['red', 'blue'])
    assert_equal(table, """
    red    | blue
    1      | 12,345
    2      | 123
    3      | 5,123
    """)
    with(pytest.raises(ValueError)):
        table.relabel(['red', 'blue'], ['magenta', 'cyan', 'yellow'])
    with(pytest.raises(ValueError)):
        table.relabel(['red', 'green'], ['magenta', 'yellow'])

def test_relabel_with_chars(table):
    assert_equal(table, """
    letter | count | points
    a      | 9     | 1
    b      | 3     | 2
    c      | 3     | 2
    z      | 1     | 10
    """)
    table.relabel('points', 'minions')
    assert_equal(table, """
    letter | count | minions
    a      | 9     | 1
    b      | 3     | 2
    c      | 3     | 2
    z      | 1     | 10
    """)

def test_relabeled(table):
    table2 = table.relabeled('points', 'minions')
    assert_equal(table2, """
    letter | count | minions
    a      | 9     | 1
    b      | 3     | 2
    c      | 3     | 2
    z      | 1     | 10
    """)
    table3 = table.relabeled(['count', 'points'], ['ducks', 'ducklings'])
    assert_equal(table3, """
    letter | ducks | ducklings
    a      | 9     | 1
    b      | 3     | 2
    c      | 3     | 2
    z      | 1     | 10
    """)
    assert_equal(table, """
    letter | count | points
    a      | 9     | 1
    b      | 3     | 2
    c      | 3     | 2
    z      | 1     | 10
    """)

def test_relabeled_formatted(table):
    table.set_format('points', NumberFormatter)
    table2 = table.relabeled('points', 'very long label')
    assert_equal(table2, """
    letter | count | very long label
    a      | 9     | 1
    b      | 3     | 2
    c      | 3     | 2
    z      | 1     | 10
    """)

def test_bin(table):
    binned = table.bin('count')
    assert_equal(binned.take(np.arange(5)), """
    bin  | count count
    1    | 1
    1.8  | 0
    2.6  | 2
    3.4  | 0
    4.2  | 0
    """)
    binned = table.select([1, 2]).bin(bins=4)
    assert_equal(binned, """
    bin  | count count | points count
    1    | 3           | 3
    3.25 | 0           | 0
    5.5  | 0           | 0
    7.75 | 1           | 1
    10   | 0           | 0
    """)
    binned = table.bin('points', bins=[-1, 1, 3, 5, 7, 9, 11, 13])
    assert_equal(binned, """
    bin  | points count
    -1   | 0
    1    | 3
    3    | 0
    5    | 0
    7    | 0
    9    | 1
    11   | 0
    13   | 0
    """)

def test_remove_multiple(table):
    table.remove([1, 3])
    assert_equal(table, """
    letter | count | points
    a      | 9     | 1
    c      | 3     | 2
    """)

def test_remove_single(table):
    table.remove(1)
    assert_equal(table, """
    letter | count | points
    a      | 9     | 1
    c      | 3     | 2
    z      | 1     | 10
    """)


##########
# Create #
##########


def test_empty():
    t = Table(['letter', 'count', 'points'])
    assert_equal(t, """
    letter | count | points
    """)

def test_empty_without_labels():
    t = Table()
    assert_equal(t, '')


def test_from_rows():
    letters = [('a', 9, 1), ('b', 3, 2), ('c', 3, 2), ('z', 1, 10)]
    t = Table().from_rows(letters, ['letter', 'count', 'points'])
    assert_equal(t, """
    letter | count | points
    a      | 9     | 1
    b      | 3     | 2
    c      | 3     | 2
    z      | 1     | 10
    """)


def test_from_records():
    letters = [
        {'letter': 'a',
         'count': 9,
         'points': 1,
        },
        {'letter': 'b',
         'count': 3,
         'points': 2,
        },
        {'letter': 'c',
         'count': 3,
         'points': 2,
        },
        {'letter': 'z',
         'count': 1,
         'points': 10,
        },
    ]
    t = Table.from_records(letters)
    assert_equal(t.select(['letter', 'count', 'points']), """
    letter | count | points
    a      | 9     | 1
    b      | 3     | 2
    c      | 3     | 2
    z      | 1     | 10
    """)


def test_from_columns_dict():
    columns_dict = {
        'letter': ['a', 'b', 'c', 'z'],
        'count': [9, 3, 3, 1],
        'points': [1, 2, 2, 10]
    }
    t = Table.from_columns_dict(columns_dict)
    assert_equal(t.select(['letter', 'count', 'points']), """
    letter | count | points
    a      | 9     | 1
    b      | 3     | 2
    c      | 3     | 2
    z      | 1     | 10
    """)


#############
# Transform #
#############


def test_group_by_tuples():
    tuples = [((5, 1), (1, 2, 2, 10), (1, 2, 2, 10)), (3, 3, 1)]
    t = Table().with_columns('tuples', tuples[0], 'ints', tuples[1])
    assert_equal(t, """
    tuples        | ints
    (5, 1)        | 3
    (1, 2, 2, 10) | 3
    (1, 2, 2, 10) | 1
    """)
    table = t.group('tuples', lambda s: s)
    assert_equal(table, """
    tuples        | ints
    (1, 2, 2, 10) | [3 1]
    (5, 1)        | [3]
    """)

def test_group_no_new_column(table):
    table.group(table.columns[1])
    assert_equal(table, """
    letter | count | points
    a      | 9     | 1
    b      | 3     | 2
    c      | 3     | 2
    z      | 1     | 10
    """)

def test_group_using_groups(table):
    table.groups(1)
    assert_equal(table, """
    letter | count | points
    a      | 9     | 1
    b      | 3     | 2
    c      | 3     | 2
    z      | 1     | 10
    """)

def test_stack(table):
    test = table.stack(key='letter')
    assert_equal(test, """
    letter | column | value
    a      | count  | 9
    a      | points | 1
    b      | count  | 3
    b      | points | 2
    c      | count  | 3
    c      | points | 2
    z      | count  | 1
    z      | points | 10
    """)


def test_stack_restrict_columns(table):
    test = table.stack('letter', ['count'])
    assert_equal(test, """
    letter | column | value
    a      | count  | 9
    b      | count  | 3
    c      | count  | 3
    z      | count  | 1
    """)


def test_join_basic(table, table2):
    table['totals'] = table['points'] * table['count']
    test = table.join('points', table2)
    assert_equal(test, """
    points | letter | count | totals | names
    1      | a      | 9     | 9      | one
    2      | b      | 3     | 6      | two
    2      | c      | 3     | 6      | two
    """)


def test_join_with_booleans(table, table2):
    table['totals'] = table['points'] * table['count']
    table['points'] = table['points'] > 1
    table2['points'] = table2['points'] > 1

    assert_equal(table, """
    letter | count | points | totals
    a      | 9     | False  | 9
    b      | 3     | True   | 6
    c      | 3     | True   | 6
    z      | 1     | True   | 10
    """)

    assert_equal(table2, """
    points | names
    False  | one
    True   | two
    True   | three
    """)

    test = table.join('points', table2)
    assert_equal(test, """
    points | letter | count | totals | names
    False  | a      | 9     | 9      | one
    True   | b      | 3     | 6      | two
    True   | b      | 3     | 6      | three
    True   | c      | 3     | 6      | two
    True   | c      | 3     | 6      | three
    True   | z      | 1     | 10     | two
    True   | z      | 1     | 10     | three
    """)


def test_join_with_self(table):
    test = table.join('count', table)
    assert_equal(test, """
    count | letter | points | letter_2 | points_2
    1     | z      | 10     | z        | 10
    3     | b      | 2      | b        | 2
    3     | b      | 2      | c        | 2
    3     | c      | 2      | b        | 2
    3     | c      | 2      | c        | 2
    9     | a      | 1      | a        | 1
    """)


def test_join_with_strings(table):
    test = table.join('letter', table)
    assert_equal(test, """
    letter | count | points | count_2 | points_2
    a      | 9     | 1      | 9       | 1
    b      | 3     | 2      | 3       | 2
    c      | 3     | 2      | 3       | 2
    z      | 1     | 10     | 1       | 10
    """)

def test_join_with_same_formats(table):
    test = table.copy().set_format("points", CurrencyFormatter(int_to_float=True))
    assert_equal(test, """
    letter | count | points
    a      | 9     | $1.00
    b      | 3     | $2.00
    c      | 3     | $2.00
    z      | 1     | $10.00
    """)
    test_joined = test.join("points", test)
    assert_equal(test_joined, """
    points | letter | count | letter_2  | count_2
    $1.00  | a      | 9     | a         | 9
    $2.00  | b      | 3     | b         | 3
    $2.00  | b      | 3     | c         | 3
    $2.00  | c      | 3     | b         | 3
    $2.00  | c      | 3     | c         | 3
    $10.00 | z      | 1     | z         | 1
    """)

def test_join_with_one_formatted(table):
    test = table.copy().set_format("points", CurrencyFormatter(int_to_float=True))
    assert_equal(test, """
    letter | count | points
    a      | 9     | $1.00
    b      | 3     | $2.00
    c      | 3     | $2.00
    z      | 1     | $10.00
    """)
    test_joined = test.join("points", table)
    assert_equal(test_joined, """
    points | letter | count | letter_2  | count_2
    $1.00  | a      | 9     | a         | 9
    $2.00  | b      | 3     | b         | 3
    $2.00  | b      | 3     | c         | 3
    $2.00  | c      | 3     | b         | 3
    $2.00  | c      | 3     | c         | 3
    $10.00 | z      | 1     | z         | 1
    """)

def test_join_with_two_labels_one_format(table):
    test = table.copy().set_format("points", CurrencyFormatter(int_to_float=True))
    assert_equal(test, """
    letter | count | points
    a      | 9     | $1.00
    b      | 3     | $2.00
    c      | 3     | $2.00
    z      | 1     | $10.00
    """)
    assert_equal(table, """
    letter | count | points
    a      | 9     | 1
    b      | 3     | 2
    c      | 3     | 2
    z      | 1     | 10
    """)
    test2 = test.copy()
    table2 = table.copy()
    test_joined = test.join("letter", table)
    assert_equal(test_joined, """
    letter | count | points     | count_2 | points_2
    a      | 9     | $1.00      | 9       | 1
    b      | 3     | $2.00      | 3       | 2
    c      | 3     | $2.00      | 3       | 2
    z      | 1     | $10.00     | 1       | 10
    """)

    test_joined2 = table2.join("letter", test2)
    assert_equal(test_joined2, """
    letter | count | points | count_2 | points_2
    a      | 9     | 1      | 9       | $1.00
    b      | 3     | 2      | 3       | $2.00
    c      | 3     | 2      | 3       | $2.00
    z      | 1     | 10     | 1       | $10.00
    """)

def test_join_one_list_with_one_label(table, table4):
    table['totals'] = table['points'] * table['count']
    test = table.join(['letter'], table4.drop('count', 'different label'))
    assert_equal(test, """
    letter | count | points | totals | name
    a      | 9     | 1      | 9      | Gamma
    a      | 9     | 1      | 9      | Beta
    b      | 3     | 2      | 6      | Delta
    c      | 3     | 2      | 6      | Epsilon
    """)

def test_join_two_lists_same_label(table, table4):
    table['totals'] = table['points'] * table['count']
    test = table.join(['letter'], table4.drop('count', 'different label'), ['letter'])
    assert_equal(test, """
    letter | count | points | totals | name
    a      | 9     | 1      | 9      | Gamma
    a      | 9     | 1      | 9      | Beta
    b      | 3     | 2      | 6      | Delta
    c      | 3     | 2      | 6      | Epsilon
    """)

def test_join_two_lists_different_labels(table, table4):
	# also checks for multiple matches on one side
    table['totals'] = table['points'] * table['count']
    test = table.join(['points'], table4.drop('letter', 'count'), ['different label'])
    assert_equal(test, """
    points | letter | count | totals | name
    1      | a      | 9     | 9      | Gamma
    1      | a      | 9     | 9      | Alpha
    1      | a      | 9     | 9      | Beta
    2      | b      | 3     | 6      | Epsilon
    2      | c      | 3     | 6      | Epsilon
    """)

def test_join_two_lists_2_columns(table, table4):
    table['totals'] = table['points'] * table['count']
    test = table.join(['letter', 'points'], table4, ['letter', 'different label'])
    assert_equal(test, """
    letter | points | count | totals | count_2 | name
    a      | 1      | 9     | 9      | 9       | Gamma
    a      | 1      | 9     | 9      | 9       | Beta
    c      | 2      | 3     | 6      | 2       | Epsilon
    """)

def test_join_two_lists_3_columns(table, table4):
    table['totals'] = table['points'] * table['count']
    test = table.join(['letter', 'count', 'points'], table4, ['letter', 'count', 'different label'])
    assert_equal(test, """
    letter | count | points | totals | name
    a      | 9     | 1      | 9      | Gamma
    a      | 9     | 1      | 9      | Beta
    """)

def test_join_conflicting_column_names(table, table4):
    table['totals'] = table['points'] * table['count']
    test = table.join(['letter'], table4)
    assert_equal(test, """
    letter | count | points | totals | count_2 | different label | name
    a      | 9     | 1      | 9      | 9       | 1               | Gamma
    a      | 9     | 1      | 9      | 9       | 1               | Beta
    b      | 3     | 2      | 6      | 3       | 4               | Delta
    c      | 3     | 2      | 6      | 2       | 2               | Epsilon
    """)

def test_percentile(numbers_table):
    assert_equal(numbers_table.percentile(76), """
    count | points
    9     | 10
    """)

    assert_equal(numbers_table.percentile(75), """
    count | points
    3     | 2
    """)

def test_pivot_bin(categories_table):
    assert_equal(categories_table.pivot_bin('key', 'val', bins=[0, 1, 2, 3]), """
    bin  | a    | b
    0    | 0    | 0
    1    | 2    | 1
    2    | 1    | 2
    3    | 0    | 0
    """)

def test_move_column(table):
    assert table.labels == ('letter', 'count', 'points')
    table = table.move_column("letter", 1)
    assert table.labels == ('count', 'letter', 'points')
    table = table.move_column(2, 1)
    assert table.labels == ('count', 'points', 'letter')

##################
# Export/Display #
##################


def test_format_function(table):
    """Test that formatting can be applied by a function."""
    table = table.copy().set_format('points', lambda v: float(v))
    assert_equal(table, """
    letter | count | points
    a      | 9     | 1.0
    b      | 3     | 2.0
    c      | 3     | 2.0
    z      | 1     | 10.0
    """)


def test_sample_basic(table):
    """Tests that sample doesn't break"""
    table.sample(table.num_rows)


def test_sample_basic_modk(table):
    """Tests that sample k<n doesn't break"""
    table.sample(2)


def test_sample_wrepl_basic(table):
    """Tests that sample with_replacement=True doesn't break"""
    table.sample(table.num_rows, with_replacement=True)


def test_sample_wwgts_basic(table):
    """Tests that sample with weights doesn't break"""
    table.sample(table.num_rows, weights=[1/4]*4)


def test_sample_weights_ne1(table):
    """Tests that a series of weights with total != 1 is not accepted"""
    with pytest.raises(ValueError):
        table.sample(table.num_rows, weights=[1/4, 1/4, 1/4, 1/6])

    with pytest.raises(ValueError):
        table.sample(table.num_rows, weights=[1/4, 1/4, 1/4, 1/2])


def test_sample_weights_worepl(table):
    """Tests that with_replacement flag works - ensures with_replacement=False
    works by asserting unique rows for each iteration
    1000: ~3.90s
    2000: ~7.04s
    4000: ~13.2s
    10000: ~33.18s
    """
    iterations, i = 100,  0
    while i < iterations:
        u = table.sample(table.num_rows, with_replacement=False)
        assert len(set(u.rows)) == len(u.rows)
        i += 1


def test_sample_weights_with_none_k(table):
    """Tests that with_replacement flag works - ensures with_replacement=False
    works by asserting unique rows for each iteration, with k=None default
    """
    iterations, i = 100,  0
    while i < iterations:
        u = table.sample(with_replacement=False)
        assert len(set(u.rows)) == len(u.rows)
        i += 1

def test_shuffle_basic(table):
    """Tests that shuffle doesn't break"""
    table.shuffle()

def test_shuffle_correct_n(table):
    """Tests that shuffle returns the correct number of rows"""
    assert table.num_rows == table.shuffle().num_rows

def test_shuffle_all_rows_appear(table):
    """
    Tests that all rows appear in shuffled table / there are no 
    duplicated rows
    """
    assert set(table.column("letter")) == set(table.shuffle().column("letter"))

def test_shuffle_different_order(table):
    """
    Tests that all rows do not always appear in the same order
    as they were in the original table
    """
    # This is more or less a regression test - you could get very 
    # unlucky and have no change in the order of the rows by complete 
    # accident. However, this is highly unlikely to happen.
    
    original_order = table.column("letter")
    for _ in range(10):
        if not np.array_equal(table.shuffle().column("letter"), original_order):
            assert True
            return
    assert False

def test_split_basic(table):
    """Test that table.split works."""
    table.split(3)

def test_split_lengths(table):
    """Test that table.split outputs tables with the right number of rows."""
    sampled, rest = table.split(3)
    assert sampled.num_rows == 3
    assert rest.num_rows == table.num_rows - 3

def test_split_k_vals(table):
    """Test that invalid k values for table.split raises an error."""
    with pytest.raises(ValueError):
        table.split(0)
    with pytest.raises(ValueError):
        table.split(table.num_rows)

def test_split_table_labels(table):
    sampled, rest = table.split(3)
    assert sampled.labels == table.labels
    assert rest.labels == table.labels

###############
# Inheritance #
###############


class SubTable(Table):
    """Test inheritance through tables."""
    def __init__(self, *args):
        Table.__init__(self, *args)
        self.extra = "read all about it"

def test_subtable():
    """Tests that derived classes retain type through super methods."""
    st = SubTable().with_columns([("num", [1,2,3]),
                                  ('col', ['red', 'blu', 'red']),
                                  ("num2", [5,3,7])])
    assert(type(st) == SubTable)
    assert(type(st.select('col')) == type(st))
    assert(type(st.pivot_bin('col', 'num')) == type(st))
    assert(type(st.stats()) == type(st))
    assert(type(st.bin('num', bins=3)) == type(st))
    assert(type(st.copy()) == type(st))


#############
# Visualize #
#############

def test_scatter(numbers_table):
    """Tests that Table.scatter doesn't raise an error when the table doesn't
    contains non-numerical values. Not working right now because of TKinter
    issues on Travis.

    TODO(sam): Fix Travis so this runs
    """

    # numbers_table.scatter('count')

def test_scatter_error(table):
    """Tests that Table.scatter raises an error when the table contains
    non-numerical values."""

    with pytest.raises(ValueError):
        table.scatter('nonexistentlabel')

def test_hist_of_counts(numbers_table):
    """Tests that hist_of_counts works OK for good bins.
    Probably won't work now because of TKinter issues on Travis.

    TODO(sam): Fix Travis so this runs
    """
    # # None of these should raise errors

    # Test integers
    numbers_table.hist_of_counts('count', bins=np.arange(10))

    # Test floats without rounding error
    numbers_table.hist_of_counts('count', bins=np.arange(0, 10, 0.25))

    # Test floats with rounding error
    numbers_table.hist_of_counts('count', bins=np.arange(0, 10, 0.1))

    # Test very small floats
    numbers_table.hist_of_counts('count', bins=np.arange(1e-20, 2e-20, 1e-21))
    pass

def test_hist_of_counts_raises_errors(numbers_table):
    """Tests that hist_of_counts raises errors for uneven bins
    """

    # Integers
    with pytest.raises(ValueError):
        numbers_table.hist_of_counts('count', bins=np.array([0, 1, 5, 10]))

    # floats
    with pytest.raises(ValueError):
        numbers_table.hist_of_counts('count', bins=np.array([0., 0.25, 1., 4.]))

    # Very small floats
    with pytest.raises(ValueError):
        numbers_table.hist_of_counts('count', bins=np.array([1e-20, 2e-20, 5e-20]))

def test_df_roundtrip(table):
    df = table.to_df()
    assert isinstance(df, pd.DataFrame)

    t = Table.from_df(df)

    for (c0, c1) in zip(t.columns, table.columns):
        assert_equal(c0, c1)

def test_array_roundtrip(table):
    arr = table.to_array()
    assert isinstance(arr, np.ndarray)

    t = Table.from_array(arr)
    for (c0, c1) in zip(t.columns, table.columns):
        assert_equal(c0, c1)

    # Now test using the ndarray attribute
    arr = table.values
    assert isinstance(arr, np.ndarray)

    t = table.with_columns([(nm, vals)
                              for nm, vals in zip(table.labels, arr.T)])
    for (c0, c1) in zip(t.columns, table.columns):
        assert_equal(c0, c1)


def test_url_parse():
    """Test that Tables parses URLs correctly"""
    with pytest.raises(ValueError):
        url = 'https://data8.berkeley.edu/something/something/dark/side'
        Table.read_table(url)<|MERGE_RESOLUTION|>--- conflicted
+++ resolved
@@ -702,12 +702,7 @@
     c      | 3     | 2      | 30
     z      | 1     | 10     | 40
     """)
-<<<<<<< HEAD
-
-    ret_table = table.append_column('new_col2', column_2)
-=======
     new_table = table.append_column('new_col2', column_2)
->>>>>>> 15cb01ce
     assert_equal(table, """
     letter | count | points | new_col1 | new_col2
     a      | 9     | 1      | 10       | hello

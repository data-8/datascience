--- conflicted
+++ resolved
@@ -55,9 +55,7 @@
     ds.Map([region]).show()
     ds.Map([marker, region]).show()
 
-<<<<<<< HEAD
 def test_map_property_features(states):
-
     feature_list = states.features
     assert isinstance(feature_list, list)
     assert isinstance(feature_list[0], OrderedDict)
@@ -66,7 +64,7 @@
     assert isinstance(feature_list[0]['feature'], maps.Region)
     tt = [list(i.keys()) == ['id', 'feature', 'name'] for i in feature_list]
     assert all(tt)
-=======
+
 def test_map_copy(states):
     """Tests that copy returns a copy of the current map"""
     
@@ -78,8 +76,6 @@
     # Assert that map1 and map2 not the same object
     # and copy is returning a true copy
     assert map1 is not map2
-
->>>>>>> 020a561c
 
 ##########
 # ds.Marker #

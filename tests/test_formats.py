--- conflicted
+++ resolved
@@ -120,7 +120,6 @@
     38.33%
     """)
 
-<<<<<<< HEAD
     counts = [0, 0, 0, 0]
     t = ds.Table().with_column('count', counts)
     t.set_format('count', ds.DistributionFormatter)
@@ -137,12 +136,10 @@
     assert_equal(formatter.min_width, 1)
     assert_equal(formatter.max_width, 10)
     assert_equal(formatter.etc, "...")
-=======
 
 def test_function_formatter():
     def _mult_ten(v):
         return v * 10
 
     func_formatter = formats.FunctionFormatter(_mult_ten)
-    assert func_formatter.format_value(5) == '50'
->>>>>>> cc242fd7
+    assert func_formatter.format_value(5) == '50'
--- conflicted
+++ resolved
@@ -4,14 +4,13 @@
 
 This project adheres to [Semantic Versioning](http://semver.org/).
 
+### v0.18.0
+* Updated project's setup.py to the requirement of python 3.6, due to use of f-strings. 
+
 ### v0.17.6
-<<<<<<< HEAD
-* Updated project's setup.py to the requirement of python 3.6, due to use of f-strings. 
-=======
 * Removed a deprecated function which allowed calling non-table attributes on a table.
 * Removed a deprecated function which created an empty table.
 * Fixes bug with copying markers.
->>>>>>> cc242fd7
 
 ### v0.17.5
 * Eliminated deprecation warnings involved arrays containing arrays/sequences.

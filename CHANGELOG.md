--- conflicted
+++ resolved
@@ -6,11 +6,8 @@
 
 ### v0.17.6
 * Removed a deprecated function which allowed calling non-table attributes on a table.
-<<<<<<< HEAD
 * Removed a deprecated function which created an empty table.
-=======
 * Fixes bug with copying markers.
->>>>>>> 6e09acc2
 
 ### v0.17.5
 * Eliminated deprecation warnings involved arrays containing arrays/sequences.

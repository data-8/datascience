--- conflicted
+++ resolved
@@ -4,12 +4,11 @@
 
 This project adheres to [Semantic Versioning](http://semver.org/).
 
+### v0.17.4
+* Changes maps.Circle's default line color from blue to the fill color, if it is defined.
+
 ### v0.17.3
-<<<<<<< HEAD
-* Changes maps.Circle's default line color from blue to the fill color, if it is defined.
-=======
 * Remove many deprecation warnings.
->>>>>>> e372952a
 
 ### v0.17.2
 

--- conflicted
+++ resolved
@@ -4,8 +4,8 @@
 
 This project adheres to [Semantic Versioning](http://semver.org/).
 
-<<<<<<< HEAD
-### v0.16.0
+
+### v0.17.0
 * Includes additional plotly-based plotting methods `Table#iplot`, `Table#ibarh`, `Table#iscatter`, `Table#ihist`, and `Table#iscatter3d`
 * New static methods `Table#interactive_plots` and `Table#static_plots` that redirect `Table#plot` to `Table#iplot`, `Table#barh` to `Table#ibarh`, etc. with same arguments
 * New method `Table#scatter3d` that is a wrapper for `Table#iscatter3d` but _does not_ implement a matplotlib plot and raises a `RuntimeError` if called when interactive plots are not enabled
@@ -18,10 +18,10 @@
 * Includes geocoding function `get_coordinates` that assigns latitude and longitude coordinates for U.S. locations by city, state, county, and zip code
 * Updated Maps.ipynb notebook to showcase new changes made to mapping
 * Data 8-friendly `datascience` reference notebook added to documentation using nbsphinx
-=======
+
 ### v0.16.1
 * No longer support the `colors` argument for `Table#scatter`.  Use `group` instead.
->>>>>>> 5ff8bbdf
+
 
 ### v0.15.10
 * Include ipynb files in tests, and when measuring test coverage

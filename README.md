# datascience

A Berkeley library for introductory data science.

[![Gitter](https://badges.gitter.im/Join%20Chat.svg)](https://gitter.im/dsten/datascience?utm_source=badge&utm_medium=badge&utm_campaign=pr-badge)
[![Documentation Status](https://readthedocs.org/projects/datascience/badge/?version=master)](http://datascience.readthedocs.org/en/master/?badge=master)

_written by Professor [John DeNero](http://denero.org), Professor
[David Culler](http://www.cs.berkeley.edu/~culler),
[Sam Lau](https://github.com/samlau95), and [Alvin Wan](http://alvinwan.com)_

For an example of usage, see the [Berkeley Data 8 class](http://data8.org/).

[![Build Status](https://travis-ci.org/data-8/datascience.svg?branch=master)](https://travis-ci.org/data-8/datascience)
[![Coverage Status](https://coveralls.io/repos/dsten/datascience/badge.svg?branch=master&service=github)](https://coveralls.io/github/dsten/datascience?branch=master)

## Installation

Use `pip`:

```
pip install datascience
```

## Changelog

This project adheres to [Semantic Versioning](http://semver.org/).

<<<<<<< HEAD
### v0.10.15
* Add `shuffle` function to `Table`.
=======
### v0.11.0
* Added `join` for multiple columns.

### v0.10.15
* Allow NumPy arrays to be appended into tables.

### v0.10.14
* Added optional formatters to "Table.with_column", "Table.with_columns", and "Table.append_column".  

### v0.10.13
* Warning added for comparing iterables using predicates incorrectly.

### v0.10.12
* 'move_column' added.

### v0.10.11
* Created new methods 'first' and 'last'.

### v0.10.10
* 'append_column' now returns the table it is modifying.

### v0.10.9
* 'move_to_end' and 'move_to_start' can now take integer labels.
>>>>>>> 4197e621

### v0.10.8
* Fixes test suite and removes all deprecated code in the test suite caused by deprecated API calls from the
datascience library.

### v0.10.7

* Adds `hist_of_counts` function

### v0.10.6

* Fixes minor issues introduced by matplotlib 2.x upgrade (https://github.com/data-8/datascience/pull/315)

### v0.10.5

* Fixes a bug in HTML table generation (https://github.com/data-8/datascience/pull/315)

### v0.10.4

* Add `sample_proportions` function.

### v0.10.3

* Fix `OrderedDict` bug in `Table.hist`.

### v0.10.2

* Fix `CurrencyFormatter` to handle commas.
* Fix `Table.hist` to keep histograms in the order of the columns.

### v0.10.1

* Fix `join` so that it keeps all rows in the inner join of two tables.

### v0.10.0

* Added `group_barh` and `group_bar` to plot counts by a grouping category,
  a common use case.
* Added options to `hist` to produce a histogram for each group on a
  column.
* Deprecated Table method `pivot_hist`. Added an option to `hist` to
  simulate `pivot_hist`'s behavior.

### v0.9.5

* DistributionFormatter added.

### v0.9.4

* Fix bug for relabeled columns that had a format already.

### v0.9.3

* Circles bound to values determine the circle area, not radius.

### v0.9.2

* Scatter diagrams can take data-driven size and color parameters.

### v0.9.1

* Changed signature of `apply`, `hist`, and `bin` to accept multiple columns without a list
* Deprecate `hist` argument name `counts` in favor of `bin_column`
* Rename various positional args (technically could break some code, but won't)
* Unified `with_column` and `with_columns` (not a breaking change)
* Unified `group` and `groups` (not a breaking change)

### v0.9.0

* Added "Table.remove"

### v0.8.2

* Added `proportions_from_distribution` method to `datascience.util`.
  (993e3d2)
* `Table.column` now throws a descriptive `ValueError` instead of a `KeyError`
  when the column isn't in the table. (ef8b319)

### v0.8.0

**Breaking changes**

* Change default behavior of `table.sample` to `with_replacement=True` instead
  of `False`. (3717b67)

**Additions**

* Added `Map.copy`.
* Added `Map.overlay` which overlays a feature(s) on a new copy of Map.
  (315bb63e)

### v0.7.1

* Remove rogue print from `table.hist`

### v0.7.0

* Added predicates for string comparison: `containing` and `contained_in`. (#231)

## Documentation

API reference is at http://data8.org/datascience/ .

## Developing

The required environment for installation and tests is the
[Anaconda Python3 distribution](http://continuum.io/downloads#py34)

If you encounter an `Image not found` error on **Mac OSX**, you may need an
[XQuartz upgrade](http://xquartz.macosforge.org/landing/).

Start by cloning this repository:

    git clone https://github.com/data-8/datascience

Install the dependencies into a [Conda environment][envs] with:

    conda env create -f osx_environment.yml -n datascience
    # For Linux, use
    conda env create -f linux_environment.yml -n datascience

[envs]: http://conda.pydata.org/docs/using/envs.html

Source the environment to use the correct packages while developing:

    source activate datascience
    # `source deactivate` will unload the environment

The above command must be run each time you develop in the package. You can also
install [direnv][direnv] to auto-load/unload the environment.

[direnv]: http://direnv.net/

Install `datascience` locally with:

    make install

Then, run the tests:

    make test

After that, go ahead and start hacking!

The `source activate datascience` command must be run each time you develop in
the package. Alternatively, you can install [direnv][direnv] to auto-load/unload
the environment.

Documentation is generated from the docstrings in the methods and is pushed online
at http://data8.org/datascience/ automatically. If you want to preview the docs
locally, use these commands:

    make docs       # Generates docs inside doc/ folder
    make serve_docs # Starts a local server to view docs

## Using Zenhub

We use [Zenhub](https://www.zenhub.io/) to organize development on this library.
To get started, go ahead and install the [Zenhub Chrome Extension][zenhub-extension].

[zenhub-extension]: https://chrome.google.com/webstore/detail/zenhub-for-github/ogcgkffhplmphkaahpmffcafajaocjbd?hl=en-US

Then navigate to [the issue board](#boards) or press `b`. You'll see a screen
that looks something like this:

![screenshot 2015-09-24 23 03 57](https://cloud.githubusercontent.com/assets/2468904/10094128/ddc05b92-6310-11e5-9a23-d51216370e89.png)

* **New Issues** are issues that are just created and haven't been prioritized.
* **Backlogged** issues are issues that are not high priority, like nice-to-have
  features.
* **To Do** issues are high priority and should get done ASAP, such as
  breaking bugs or functionality that we need to lecture on soon.
* Once someone has been assigned to an issue, that issue should be moved into
  the **In Progress** column.
* When the task is complete, we close the related issue.

### Example Workflow

1. John creates an issue called "Everything is breaking". It goes into the New
   Issues pipeline at first.
2. This issue is important, so John immediately moves it into the To Do
   pipeline. Since he has to go lecture for 61A, he doesn't assign it to himself
   right away.
3. Sam sees the issue, assigns himself to it, and moves it into the In Progress
   pipeline.
4. After everything is fixed, Sam closes the issue.

Here's another example.

1. Ani creates an issue asking for beautiful histograms. Like before, it goes
   into the New Issues pipeline.
2. John decides that the issue is not as high priority right now because other
   things are breaking, so he moves it into the Backlog pipeline.
3. When he has some more time, John assigns himself the issue and moves it into
   the In Progress pipeline.
4. Once the issue is finished, he closes the issue.

## Publishing

```
python setup.py sdist upload -r pypi
```<|MERGE_RESOLUTION|>--- conflicted
+++ resolved
@@ -26,10 +26,10 @@
 
 This project adheres to [Semantic Versioning](http://semver.org/).
 
-<<<<<<< HEAD
-### v0.10.15
+
+### v0.11.1
 * Add `shuffle` function to `Table`.
-=======
+
 ### v0.11.0
 * Added `join` for multiple columns.
 
@@ -53,7 +53,6 @@
 
 ### v0.10.9
 * 'move_to_end' and 'move_to_start' can now take integer labels.
->>>>>>> 4197e621
 
 ### v0.10.8
 * Fixes test suite and removes all deprecated code in the test suite caused by deprecated API calls from the

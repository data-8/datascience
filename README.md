--- conflicted
+++ resolved
@@ -26,13 +26,12 @@
 
 This project adheres to [Semantic Versioning](http://semver.org/).
 
+### v0.10.15
+* Add `shuffle` function to `Table`.
+
 ### v0.10.8
-<<<<<<< HEAD
-* Add `shuffle` function to `Table`.
-=======
 * Fixes test suite and removes all deprecated code in the test suite caused by deprecated API calls from the
 datascience library.
->>>>>>> 1e2a42e0
 
 ### v0.10.7
 

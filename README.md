# datascience

A Berkeley library for introductory data science.

[![Gitter](https://badges.gitter.im/Join%20Chat.svg)](https://gitter.im/data-8/datascience?utm_source=badge&utm_medium=badge&utm_campaign=pr-badge)
[![Documentation Status](https://readthedocs.org/projects/datascience/badge/?version=master)](http://datascience.readthedocs.org/en/master/?badge=master)

_written by Professor [John DeNero](http://denero.org), Professor
[David Culler](http://www.cs.berkeley.edu/~culler),
[Sam Lau](https://github.com/samlau95), and [Alvin Wan](http://alvinwan.com)_

For an example of usage, see the [Berkeley Data 8 class](http://data8.org/).

[![Build Status](https://travis-ci.org/data-8/datascience.svg?branch=master)](https://travis-ci.org/data-8/datascience)
[![Coverage Status](https://coveralls.io/repos/data-8/datascience/badge.svg?branch=master&service=github)](https://coveralls.io/github/data-8/datascience?branch=master)

## Installation

Use `pip`:

```
pip install datascience
```

## Changelog

This project adheres to [Semantic Versioning](http://semver.org/).

<<<<<<< HEAD
### v0.11.5
* Fixes bug where error terms show up while plotting
=======

### v0.11.5
* Fixes bug where joining tables that have columns that are already duplicated will sometimes join incorrectly.
>>>>>>> 029ea375

### v0.11.4
* Fix bug where we warned inappropriately when passing a string to an `are.*` predicate.

### v0.11.3
* Switch from pandas.read_table to pandas.read_csv, to avoid deprecation warnings.  Shouldn't change the behavior of the library.

### v0.11.2
* `Table.append_column` now returns the table it is modifying.

### v0.11.1
* Add `shuffle` function to `Table`.

### v0.11.0
* Added `join` for multiple columns.

### v0.10.15
* Allow NumPy arrays to be appended into tables.

### v0.10.14
* Added optional formatters to "Table.with_column", "Table.with_columns", and "Table.append_column".  

### v0.10.13
* Warning added for comparing iterables using predicates incorrectly.

### v0.10.12
* 'move_column' added.

### v0.10.11
* Created new methods 'first' and 'last'.

### v0.10.10
* 'append_column' now returns the table it is modifying.

### v0.10.9
* 'move_to_end' and 'move_to_start' can now take integer labels.

### v0.10.8
* Fixes test suite and removes all deprecated code in the test suite caused by deprecated API calls from the
datascience library.

### v0.10.7

* Adds `hist_of_counts` function

### v0.10.6

* Fixes minor issues introduced by matplotlib 2.x upgrade (https://github.com/data-8/datascience/pull/315)

### v0.10.5

* Fixes a bug in HTML table generation (https://github.com/data-8/datascience/pull/315)

### v0.10.4

* Add `sample_proportions` function.

### v0.10.3

* Fix `OrderedDict` bug in `Table.hist`.

### v0.10.2

* Fix `CurrencyFormatter` to handle commas.
* Fix `Table.hist` to keep histograms in the order of the columns.

### v0.10.1

* Fix `join` so that it keeps all rows in the inner join of two tables.

### v0.10.0

* Added `group_barh` and `group_bar` to plot counts by a grouping category,
  a common use case.
* Added options to `hist` to produce a histogram for each group on a
  column.
* Deprecated Table method `pivot_hist`. Added an option to `hist` to
  simulate `pivot_hist`'s behavior.

### v0.9.5

* DistributionFormatter added.

### v0.9.4

* Fix bug for relabeled columns that had a format already.

### v0.9.3

* Circles bound to values determine the circle area, not radius.

### v0.9.2

* Scatter diagrams can take data-driven size and color parameters.

### v0.9.1

* Changed signature of `apply`, `hist`, and `bin` to accept multiple columns without a list
* Deprecate `hist` argument name `counts` in favor of `bin_column`
* Rename various positional args (technically could break some code, but won't)
* Unified `with_column` and `with_columns` (not a breaking change)
* Unified `group` and `groups` (not a breaking change)

### v0.9.0

* Added "Table.remove"

### v0.8.2

* Added `proportions_from_distribution` method to `datascience.util`.
  (993e3d2)
* `Table.column` now throws a descriptive `ValueError` instead of a `KeyError`
  when the column isn't in the table. (ef8b319)

### v0.8.0

**Breaking changes**

* Change default behavior of `table.sample` to `with_replacement=True` instead
  of `False`. (3717b67)

**Additions**

* Added `Map.copy`.
* Added `Map.overlay` which overlays a feature(s) on a new copy of Map.
  (315bb63e)

### v0.7.1

* Remove rogue print from `table.hist`

### v0.7.0

* Added predicates for string comparison: `containing` and `contained_in`. (#231)

## Documentation

API reference is at http://data8.org/datascience/ .

## Developing

The required environment for installation and tests is the
[Anaconda Python3 distribution](http://continuum.io/downloads#py34)

If you encounter an `Image not found` error on **Mac OSX**, you may need an
[XQuartz upgrade](http://xquartz.macosforge.org/landing/).

Start by cloning this repository:

    git clone https://github.com/data-8/datascience

Install the dependencies into a [Conda environment][envs] with:

    conda env create -f osx_environment.yml -n datascience
    # For Linux, use
    conda env create -f linux_environment.yml -n datascience

[envs]: http://conda.pydata.org/docs/using/envs.html

Source the environment to use the correct packages while developing:

    source activate datascience
    # `source deactivate` will unload the environment

The above command must be run each time you develop in the package. You can also
install [direnv][direnv] to auto-load/unload the environment.

[direnv]: http://direnv.net/

Install `datascience` locally with:

    make install

Then, run the tests:

    make test

After that, go ahead and start hacking!

The `source activate datascience` command must be run each time you develop in
the package. Alternatively, you can install [direnv][direnv] to auto-load/unload
the environment.

Documentation is generated from the docstrings in the methods and is pushed online
at http://data8.org/datascience/ automatically. If you want to preview the docs
locally, use these commands:

    make docs       # Generates docs inside doc/ folder
    make serve_docs # Starts a local server to view docs

## Using Zenhub

We use [Zenhub](https://www.zenhub.io/) to organize development on this library.
To get started, go ahead and install the [Zenhub Chrome Extension][zenhub-extension].

[zenhub-extension]: https://chrome.google.com/webstore/detail/zenhub-for-github/ogcgkffhplmphkaahpmffcafajaocjbd?hl=en-US

Then navigate to [the issue board](#boards) or press `b`. You'll see a screen
that looks something like this:

![screenshot 2015-09-24 23 03 57](https://cloud.githubusercontent.com/assets/2468904/10094128/ddc05b92-6310-11e5-9a23-d51216370e89.png)

* **New Issues** are issues that are just created and haven't been prioritized.
* **Backlogged** issues are issues that are not high priority, like nice-to-have
  features.
* **To Do** issues are high priority and should get done ASAP, such as
  breaking bugs or functionality that we need to lecture on soon.
* Once someone has been assigned to an issue, that issue should be moved into
  the **In Progress** column.
* When the task is complete, we close the related issue.

### Example Workflow

1. John creates an issue called "Everything is breaking". It goes into the New
   Issues pipeline at first.
2. This issue is important, so John immediately moves it into the To Do
   pipeline. Since he has to go lecture for 61A, he doesn't assign it to himself
   right away.
3. Sam sees the issue, assigns himself to it, and moves it into the In Progress
   pipeline.
4. After everything is fixed, Sam closes the issue.

Here's another example.

1. Ani creates an issue asking for beautiful histograms. Like before, it goes
   into the New Issues pipeline.
2. John decides that the issue is not as high priority right now because other
   things are breaking, so he moves it into the Backlog pipeline.
3. When he has some more time, John assigns himself the issue and moves it into
   the In Progress pipeline.
4. Once the issue is finished, he closes the issue.

## Publishing

```
python setup.py sdist
twine upload dist/*
```<|MERGE_RESOLUTION|>--- conflicted
+++ resolved
@@ -26,14 +26,11 @@
 
 This project adheres to [Semantic Versioning](http://semver.org/).
 
-<<<<<<< HEAD
-### v0.11.5
+### v0.11.6
 * Fixes bug where error terms show up while plotting
-=======
 
 ### v0.11.5
 * Fixes bug where joining tables that have columns that are already duplicated will sometimes join incorrectly.
->>>>>>> 029ea375
 
 ### v0.11.4
 * Fix bug where we warned inappropriately when passing a string to an `are.*` predicate.

# datascience

A Berkeley library for introductory data science.

[![Gitter](https://badges.gitter.im/Join%20Chat.svg)](https://gitter.im/dsten/datascience?utm_source=badge&utm_medium=badge&utm_campaign=pr-badge)
[![Documentation Status](https://readthedocs.org/projects/datascience/badge/?version=master)](http://datascience.readthedocs.org/en/master/?badge=master)

_written by Professor [John DeNero](http://denero.org), Professor
[David Culler](http://www.cs.berkeley.edu/~culler),
[Sam Lau](https://github.com/samlau95), and [Alvin Wan](http://alvinwan.com)_

For an example of usage, see the [Berkeley Data 8 class](http://data8.org/).

[![Build Status](https://travis-ci.org/data-8/datascience.svg?branch=master)](https://travis-ci.org/data-8/datascience)
[![Coverage Status](https://coveralls.io/repos/dsten/datascience/badge.svg?branch=master&service=github)](https://coveralls.io/github/dsten/datascience?branch=master)

## Installation

Use `pip`:

```
pip install datascience
```

## Changelog

This project adheres to [Semantic Versioning](http://semver.org/).

<<<<<<< HEAD
### v0.11.0
* Added `join` for multiple columns.
=======
### v0.10.15
* Allow NumPy arrays to be appended into tables.

### v0.10.14
* Added optional formatters to "Table.with_column", "Table.with_columns", and "Table.append_column".  

### v0.10.13
* Warning added for comparing iterables using predicates incorrectly.
>>>>>>> 13817b01

### v0.10.12
* 'move_column' added.

### v0.10.11
* Created new methods 'first' and 'last'.

### v0.10.10
* 'append_column' now returns the table it is modifying.

### v0.10.9
* 'move_to_end' and 'move_to_start' can now take integer labels.

### v0.10.8
* Fixes test suite and removes all deprecated code in the test suite caused by deprecated API calls from the
datascience library.

### v0.10.7

* Adds `hist_of_counts` function

### v0.10.6

* Fixes minor issues introduced by matplotlib 2.x upgrade (https://github.com/data-8/datascience/pull/315)

### v0.10.5

* Fixes a bug in HTML table generation (https://github.com/data-8/datascience/pull/315)

### v0.10.4

* Add `sample_proportions` function.

### v0.10.3

* Fix `OrderedDict` bug in `Table.hist`.

### v0.10.2

* Fix `CurrencyFormatter` to handle commas.
* Fix `Table.hist` to keep histograms in the order of the columns.

### v0.10.1

* Fix `join` so that it keeps all rows in the inner join of two tables.

### v0.10.0

* Added `group_barh` and `group_bar` to plot counts by a grouping category,
  a common use case.
* Added options to `hist` to produce a histogram for each group on a
  column.
* Deprecated Table method `pivot_hist`. Added an option to `hist` to
  simulate `pivot_hist`'s behavior.

### v0.9.5

* DistributionFormatter added.

### v0.9.4

* Fix bug for relabeled columns that had a format already.

### v0.9.3

* Circles bound to values determine the circle area, not radius.

### v0.9.2

* Scatter diagrams can take data-driven size and color parameters.

### v0.9.1

* Changed signature of `apply`, `hist`, and `bin` to accept multiple columns without a list
* Deprecate `hist` argument name `counts` in favor of `bin_column`
* Rename various positional args (technically could break some code, but won't)
* Unified `with_column` and `with_columns` (not a breaking change)
* Unified `group` and `groups` (not a breaking change)

### v0.9.0

* Added "Table.remove"

### v0.8.2

* Added `proportions_from_distribution` method to `datascience.util`.
  (993e3d2)
* `Table.column` now throws a descriptive `ValueError` instead of a `KeyError`
  when the column isn't in the table. (ef8b319)

### v0.8.0

**Breaking changes**

* Change default behavior of `table.sample` to `with_replacement=True` instead
  of `False`. (3717b67)

**Additions**

* Added `Map.copy`.
* Added `Map.overlay` which overlays a feature(s) on a new copy of Map.
  (315bb63e)

### v0.7.1

* Remove rogue print from `table.hist`

### v0.7.0

* Added predicates for string comparison: `containing` and `contained_in`. (#231)

## Documentation

API reference is at http://data8.org/datascience/ .

## Developing

The required environment for installation and tests is the
[Anaconda Python3 distribution](http://continuum.io/downloads#py34)

If you encounter an `Image not found` error on **Mac OSX**, you may need an
[XQuartz upgrade](http://xquartz.macosforge.org/landing/).

Start by cloning this repository:

    git clone https://github.com/data-8/datascience

Install the dependencies into a [Conda environment][envs] with:

    conda env create -f osx_environment.yml -n datascience
    # For Linux, use
    conda env create -f linux_environment.yml -n datascience

[envs]: http://conda.pydata.org/docs/using/envs.html

Source the environment to use the correct packages while developing:

    source activate datascience
    # `source deactivate` will unload the environment

The above command must be run each time you develop in the package. You can also
install [direnv][direnv] to auto-load/unload the environment.

[direnv]: http://direnv.net/

Install `datascience` locally with:

    make install

Then, run the tests:

    make test

After that, go ahead and start hacking!

The `source activate datascience` command must be run each time you develop in
the package. Alternatively, you can install [direnv][direnv] to auto-load/unload
the environment.

Documentation is generated from the docstrings in the methods and is pushed online
at http://data8.org/datascience/ automatically. If you want to preview the docs
locally, use these commands:

    make docs       # Generates docs inside doc/ folder
    make serve_docs # Starts a local server to view docs

## Using Zenhub

We use [Zenhub](https://www.zenhub.io/) to organize development on this library.
To get started, go ahead and install the [Zenhub Chrome Extension][zenhub-extension].

[zenhub-extension]: https://chrome.google.com/webstore/detail/zenhub-for-github/ogcgkffhplmphkaahpmffcafajaocjbd?hl=en-US

Then navigate to [the issue board](#boards) or press `b`. You'll see a screen
that looks something like this:

![screenshot 2015-09-24 23 03 57](https://cloud.githubusercontent.com/assets/2468904/10094128/ddc05b92-6310-11e5-9a23-d51216370e89.png)

* **New Issues** are issues that are just created and haven't been prioritized.
* **Backlogged** issues are issues that are not high priority, like nice-to-have
  features.
* **To Do** issues are high priority and should get done ASAP, such as
  breaking bugs or functionality that we need to lecture on soon.
* Once someone has been assigned to an issue, that issue should be moved into
  the **In Progress** column.
* When the task is complete, we close the related issue.

### Example Workflow

1. John creates an issue called "Everything is breaking". It goes into the New
   Issues pipeline at first.
2. This issue is important, so John immediately moves it into the To Do
   pipeline. Since he has to go lecture for 61A, he doesn't assign it to himself
   right away.
3. Sam sees the issue, assigns himself to it, and moves it into the In Progress
   pipeline.
4. After everything is fixed, Sam closes the issue.

Here's another example.

1. Ani creates an issue asking for beautiful histograms. Like before, it goes
   into the New Issues pipeline.
2. John decides that the issue is not as high priority right now because other
   things are breaking, so he moves it into the Backlog pipeline.
3. When he has some more time, John assigns himself the issue and moves it into
   the In Progress pipeline.
4. Once the issue is finished, he closes the issue.

## Publishing

```
python setup.py sdist upload -r pypi
```<|MERGE_RESOLUTION|>--- conflicted
+++ resolved
@@ -26,10 +26,9 @@
 
 This project adheres to [Semantic Versioning](http://semver.org/).
 
-<<<<<<< HEAD
 ### v0.11.0
 * Added `join` for multiple columns.
-=======
+
 ### v0.10.15
 * Allow NumPy arrays to be appended into tables.
 
@@ -38,7 +37,6 @@
 
 ### v0.10.13
 * Warning added for comparing iterables using predicates incorrectly.
->>>>>>> 13817b01
 
 ### v0.10.12
 * 'move_column' added.

--- conflicted
+++ resolved
@@ -3039,15 +3039,9 @@
         self.group(column_label).barh(column_label, **vargs)
 
     def scatter(self, column_for_x, select=None, overlay=True, fit_line=False,
-<<<<<<< HEAD
-        group=None, labels=None, sizes=None, width=None, height=None, s=20,
-        colors=None, **vargs):
+        group=None, labels=None, sizes=None, width=None, height=None, s=20, **vargs):
         """Creates scatterplots, optionally adding a line of best fit. Redirects to ``Table#iscatter``
         if interactive plots are enabled with ``Table#interactive_plots``
-=======
-        group=None, labels=None, sizes=None, width=5, height=5, s=20, **vargs):
-        """Creates scatterplots, optionally adding a line of best fit.
->>>>>>> 5ff8bbdf
 
         args:
             ``column_for_x`` (``str``): the column to use for the x-axis values

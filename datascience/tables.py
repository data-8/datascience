--- conflicted
+++ resolved
@@ -196,20 +196,13 @@
     @classmethod
     def from_df(cls, df, keep_index=False):
         """Convert a Pandas DataFrame into a Table.
-<<<<<<< HEAD
         
         Args:
         
             df -- Pandas DataFrame utilized for creation of Table
             
             `keep_index` -- keeps the index of the DataFrame 
-            and turns it into a column called `index` in 
-=======
-
-        `keep_index` -- keeps the index of the DataFrame
-            and turns it into a column called `index` in
->>>>>>> 06b0b938
-            the new Table
+            and turns it into a column called `index` in the new Table
             
         Returns:
            a table from Pandas Dataframe in argument

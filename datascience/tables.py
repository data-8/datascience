"""Tables are sequences of labeled columns."""

__all__ = ['Table']

import abc
import collections
import collections.abc
import copy
import functools
import inspect
import itertools
import numbers
import urllib.parse
import warnings

import numpy as np
import matplotlib
matplotlib.use('agg')
import matplotlib.pyplot as plt
import pandas
import IPython
# import plotly.graph_objects as go
# from plotly.subplots import make_subplots

import datascience.formats as _formats
import datascience.util as _util
from datascience.util import make_array
import datascience.predicates as _predicates

# initializing go and make_subplots as globals set to None
go, make_subplots = None, None

_INTERACTIVE_PLOTS = False

# Set numpy printoptions to legacy to get around error terms, as described in
# https://github.com/data-8/datascience/issues/491
np.set_printoptions(legacy='1.13')

class Table(collections.abc.MutableMapping):
    """A sequence of string-labeled columns."""
    plots = collections.deque(maxlen=10)

    def __init__(self, labels=None, formatter=_formats.default_formatter):
        """Create an empty table with column labels.

        >>> tiles = Table(make_array('letter', 'count', 'points'))
        >>> tiles
        letter | count | points

        Args:
            ``labels`` (list of strings): The column labels.

            ``formatter`` (Formatter): An instance of :class:`Formatter` that
                formats the columns' values.
        """
        self._columns = collections.OrderedDict()
        self._formats = dict()
        self.formatter = formatter

        labels = labels if labels is not None else []
        columns = [[] for _ in labels]

        self._num_rows = 0 if len(columns) == 0 else len(columns[0])

        # Add each column to table
        for column, label in zip(columns, labels):
            self[label] = column

        self.take = _RowTaker(self)
        self.exclude = _RowExcluder(self)

    # Deprecated
    @classmethod
    def empty(cls, labels=None):
        """Creates an empty table. Column labels are optional. [Deprecated]

        Args:
            ``labels`` (None or list): If ``None``, a table with 0
                columns is created.
                If a list, each element is a column label in a table with
                0 rows.

        Returns:
            A new instance of ``Table``.
        """
        warnings.warn("Table.empty(labels) is deprecated. Use Table(labels)", FutureWarning)
        if labels is None:
            return cls()
        values = [[] for label in labels]
        return cls(values, labels)

    # Deprecated
    @classmethod
    def from_rows(cls, rows, labels):
        """Create a table from a sequence of rows (fixed-length sequences). [Deprecated]"""
        warnings.warn("Table.from_rows is deprecated. Use Table(labels).with_rows(...)", FutureWarning)
        return cls(labels).with_rows(rows)

    @classmethod
    def from_records(cls, records):
        """Create a table from a sequence of records (dicts with fixed keys).
        
           Args:

               records: A list of dictionaries with same keys.

           Returns:

               If the list is empty, it will return an empty table.
               Otherwise, it will return a table with the dictionary's keys as the column name, and the corresponding data.
               If the dictionaries do not have identical keys, the keys of the first dictionary in the list is used.
               
           Example:
           
               >>> t = Table().from_records([
               ...     {'column1':'data1','column2':1}, 
               ...     {'column1':'data2','column2':2}, 
               ...     {'column1':'data3','column2':3}
               ... ])
               >>> t
               column1 | column2
               data1   | 1
               data2   | 2
               data3   | 3

        """
        if not records:
            return cls()
        labels = sorted(list(records[0].keys()))
        columns = [[rec[label] for rec in records] for label in labels]
        return cls().with_columns(zip(labels, columns))

    # Deprecated
    @classmethod
    def from_columns_dict(cls, columns):
        """Create a table from a mapping of column labels to column values. [Deprecated]"""
        warnings.warn("Table.from_columns_dict is deprecated. Use Table().with_columns(...)", FutureWarning)
        return cls().with_columns(columns.items())

    @classmethod
    def read_table(cls, filepath_or_buffer, *args, **vargs):
        """Read a table from a file or web address.
        
        Args:
            filepath_or_buffer -- string or file handle / StringIO; The string
                              could be a URL. Valid URL schemes include http,
                              ftp, s3, and file.
        
        Returns:
            a table read from argument
                              
        Example:
	
	>>> Table.read_table('https://www.inferentialthinking.com/data/sat2014.csv')
        State        | Participation Rate | Critical Reading | Math | Writing | Combined
        North Dakota | 2.3                | 612              | 620  | 584     | 1816
        Illinois     | 4.6                | 599              | 616  | 587     | 1802
        Iowa         | 3.1                | 605              | 611  | 578     | 1794
        South Dakota | 2.9                | 604              | 609  | 579     | 1792
        Minnesota    | 5.9                | 598              | 610  | 578     | 1786
        Michigan     | 3.8                | 593              | 610  | 581     | 1784
        Wisconsin    | 3.9                | 596              | 608  | 578     | 1782
        Missouri     | 4.2                | 595              | 597  | 579     | 1771
        Wyoming      | 3.3                | 590              | 599  | 573     | 1762
        Kansas       | 5.3                | 591              | 596  | 566     | 1753
        ... (41 rows omitted)
                
        """
        # Look for .csv at the end of the path; use "," as a separator if found
        try:
            path = urllib.parse.urlparse(filepath_or_buffer).path
            if 'data8.berkeley.edu' in filepath_or_buffer:
                raise ValueError('data8.berkeley.edu requires authentication, '
                                 'which is not supported.')
        except AttributeError:
            path = filepath_or_buffer

        try:
            if 'sep' not in vargs and path.endswith('.csv'):
                vargs['sep'] = ','
        except AttributeError:
            pass
        df = pandas.read_csv(filepath_or_buffer, *args, **vargs)
        return cls.from_df(df)

    def _with_columns(self, columns):
        """Create a table from a sequence of columns, copying column labels."""
        table = type(self)()
        for label, column in zip(self.labels, columns):
            self._add_column_and_format(table, label, column)
        return table

    def _add_column_and_format(self, table, label, column):
        """Add a column to table, copying the formatter from self."""
        label = self._as_label(label)
        table[label] = column
        if label in self._formats:
            table._formats[label] = self._formats[label]

    @classmethod
    def from_df(cls, df, keep_index=False):
        """Convert a Pandas DataFrame into a Table.
        
        Args:
        
            df -- Pandas DataFrame utilized for creation of Table
            
            `keep_index` -- keeps the index of the DataFrame 
            and turns it into a column called `index` in the new Table
            
        Returns:
           a table from Pandas Dataframe in argument
           
        Example:
        
        >>> sample_DF = pandas.DataFrame(
        ...             data = zip([1,2,3],['a','b','c'],['data1','data2','data3']),
        ...             columns = ['column1','column2','column3']
        ...             )
        
        >>> sample_DF
           column1 column2 column3
        0        1       a   data1
        1        2       b   data2
        2        3       c   data3
        
        >>> t = Table().from_df(sample_DF)
        
        >>> t
        column1 | column2 | column3
        1       | a       | data1
        2       | b       | data2
        3       | c       | data3        
       
        """
        t = cls()
        if keep_index:
            t.append_column("index", df.index.values)
        labels = df.columns
        for label in labels:
            t.append_column(label, df[label])
        return t

    @classmethod
    def from_array(cls, arr):
        """Convert a structured NumPy array into a Table.

           Args:
 
               arr -- A structured NumPy array

           Returns:

               A table with the field names as the column names and the corresponding data.
               
        Example:
        
        >>> arr = np.array([
        ...       ('A',1), ('B',2)], 
        ...       dtype=[('Name', 'U10'), ('Number', 'i4')]
        ...       )
                         
        >>> arr
        array([('A', 1), ('B', 2)], dtype=[('Name', '<U10'), ('Number', '<i4')])
        
        >>> t = Table().from_array(arr)
        
        >>> t
        Name | Number
        A    | 1
        B    | 2
        
        """
        return cls().with_columns([(f, arr[f]) for f in arr.dtype.names])

    #################
    # Magic Methods #
    #################

    def __getitem__(self, index_or_label):
        return self.column(index_or_label)

    def __setitem__(self, index_or_label, values):
        self.append_column(index_or_label, values)

    def __delitem__(self, index_or_label):
        label = self._as_label(index_or_label)
        del self._columns[label]
        if label in self._formats:
            del self._formats[label]

    def __len__(self):
        return len(self._columns)

    def __iter__(self):
        return iter(self.labels)

    # Deprecated
    def __getattr__(self, attr):
        """Return a method that applies to all columns or a table of attributes. [Deprecated]

        E.g., t.sum() on a Table will return a table with the sum of each column.
        """
        if self.columns and all(hasattr(c, attr) for c in self.columns):
            warnings.warn("Implicit column method lookup is deprecated.", FutureWarning)
            attrs = [getattr(c, attr) for c in self.columns]
            if all(callable(attr) for attr in attrs):
                @functools.wraps(attrs[0])
                def method(*args, **vargs):
                    """Create a table from the results of calling attrs."""
                    columns = [attr(*args, **vargs) for attr in attrs]
                    return self._with_columns(columns)
                return method
            else:
                return self._with_columns([[attr] for attr in attrs])
        else:
            msg = "'{0}' object has no attribute '{1}'".format(type(self).__name__, attr)
            raise AttributeError(msg)

    ####################
    # Accessing Values #
    ####################

    @property
    def num_rows(self):
        """
        Computes the number of rows in a table
        
        Returns:
            integer value stating number of rows

        Example:
        >>> t = Table().with_columns({
        ...     'letter': ['a', 'b', 'c', 'z'],
        ...     'count':  [  9,   3,   3,   1],
        ...     'points': [  1,   2,   2,  10],
        ... })
        >>> t.num_rows
        4
        """
        return self._num_rows

    @property
    def rows(self):
        """
        Return a view of all rows.
        
        Returns: 
            list-like Rows object that contains tuple-like Row objects

        Example:
        >>> t = Table().with_columns({
        ...     'letter': ['a', 'b', 'c', 'z'],
        ...     'count':  [  9,   3,   3,   1],
        ...     'points': [  1,   2,   2,  10],
        ... })
        >>> t.rows
        Rows(letter | count | points
        a      | 9     | 1
        b      | 3     | 2
        c      | 3     | 2
        z      | 1     | 10)
        """
        return self.Rows(self)

    def row(self, index):
        """Return a row."""
        return self.rows[index]

    @property
    def labels(self):
        """
        Return a tuple of column labels.
        
        Returns: 
            tuple of labels

        Example:
        >>> t = Table().with_columns({
        ...     'letter': ['a', 'b', 'c', 'z'],
        ...     'count':  [  9,   3,   3,   1],
        ...     'points': [  1,   2,   2,  10],
        ... })
        >>> t.labels
        ('letter', 'count', 'points')
        """
        return tuple(self._columns.keys())

    # Deprecated
    @property
    def column_labels(self):
        """Return a tuple of column labels. [Deprecated]"""
        warnings.warn("column_labels is deprecated; use labels", FutureWarning)
        return self.labels

    @property
    def num_columns(self):
        """Number of columns."""
        return len(self.labels)

    @property
    def columns(self):
        """
        Return a tuple of columns, each with the values in that column.
        
        Returns: 
            tuple of columns

        Example:
        >>> t = Table().with_columns({
        ...     'letter': ['a', 'b', 'c', 'z'],
        ...     'count':  [  9,   3,   3,   1],
        ...     'points': [  1,   2,   2,  10],
        ... })
        >>> t.columns
        (array(['a', 'b', 'c', 'z'], dtype='<U1'),
        array([9, 3, 3, 1]),
        array([ 1,  2,  2, 10]))
        """
        return tuple(self._columns.values())

    def column(self, index_or_label):
        """Return the values of a column as an array.

        table.column(label) is equivalent to table[label].

        >>> tiles = Table().with_columns(
        ...     'letter', make_array('c', 'd'),
        ...     'count',  make_array(2, 4),
        ... )

        >>> list(tiles.column('letter'))
        ['c', 'd']
        >>> tiles.column(1)
        array([2, 4])

        Args:
            label (int or str): The index or label of a column

        Returns:
            An instance of ``numpy.array``.

        Raises:
            ``ValueError``: When the ``index_or_label`` is not in the table.
        """
        if (isinstance(index_or_label, str)
                and index_or_label not in self.labels):
            raise ValueError(
                'The column "{}" is not in the table. The table contains '
                'these columns: {}'
                .format(index_or_label, ', '.join(self.labels))
            )
        if (isinstance(index_or_label, int)
                and not 0 <= index_or_label < len(self.labels)):
            raise ValueError(
                'The index {} is not in the table. Only indices between '
                '0 and {} are valid'
                .format(index_or_label, len(self.labels) - 1)
            )

        return self._columns[self._as_label(index_or_label)]

    @property
    def values(self):
        """Return data in `self` as a numpy array.

        If all columns are the same dtype, the resulting array
        will have this dtype. If there are >1 dtypes in columns,
        then the resulting array will have dtype `object`.
        """
        dtypes = [col.dtype for col in self.columns]
        if len(set(dtypes)) > 1:
            dtype = object
        else:
            dtype = None
        return np.array(self.columns, dtype=dtype).T

    def column_index(self, label):
        """
        Return the index of a column by looking up its label.
        
        Args:
            ``label`` (str) -- label value of a column

        Returns: 
            integer value specifying the index of the column label

        Example:
        >>> t = Table().with_columns({
        ...     'letter': ['a', 'b', 'c', 'z'],
        ...     'count':  [  9,   3,   3,   1],
        ...     'points': [  1,   2,   2,  10],
        ... })
        >>> t.column_index('letter')
        0
        """
        return self.labels.index(label)

    def apply(self, fn, *column_or_columns):
        """Apply ``fn`` to each element or elements of ``column_or_columns``.
        If no ``column_or_columns`` provided, `fn`` is applied to each row.

        Args:
            ``fn`` (function) -- The function to apply to each element
                of ``column_or_columns``.
            ``column_or_columns`` -- Columns containing the arguments to ``fn``
                as either column labels (``str``) or column indices (``int``).
                The number of columns must match the number of arguments
                that ``fn`` expects.

        Raises:
            ``ValueError`` -- if  ``column_label`` is not an existing
                column in the table.
            ``TypeError`` -- if insufficient number of ``column_label`` passed
                to ``fn``.

        Returns:
            An array consisting of results of applying ``fn`` to elements
            specified by ``column_label`` in each row.

        >>> t = Table().with_columns(
        ...     'letter', make_array('a', 'b', 'c', 'z'),
        ...     'count',  make_array(9, 3, 3, 1),
        ...     'points', make_array(1, 2, 2, 10))
        >>> t
        letter | count | points
        a      | 9     | 1
        b      | 3     | 2
        c      | 3     | 2
        z      | 1     | 10
        >>> t.apply(lambda x: x - 1, 'points')
        array([0, 1, 1, 9])
        >>> t.apply(lambda x, y: x * y, 'count', 'points')
        array([ 9,  6,  6, 10])
        >>> t.apply(lambda x: x - 1, 'count', 'points')
        Traceback (most recent call last):
            ...
        TypeError: <lambda>() takes 1 positional argument but 2 were given
        >>> t.apply(lambda x: x - 1, 'counts')
        Traceback (most recent call last):
            ...
        ValueError: The column "counts" is not in the table. The table contains these columns: letter, count, points

        Whole rows are passed to the function if no columns are specified.

        >>> t.apply(lambda row: row[1] * 2)
        array([18,  6,  6,  2])
        """
        if not column_or_columns:
            return np.array([fn(row) for row in self.rows])
        else:
            if len(column_or_columns) == 1 and \
                    _util.is_non_string_iterable(column_or_columns[0]):
                warnings.warn(
                   "column lists are deprecated; pass each as an argument", FutureWarning)
                column_or_columns = column_or_columns[0]
            rows = zip(*self.select(*column_or_columns).columns)
            return np.array([fn(*row) for row in rows])

    def first(self, label):
        """
        Return the zeroth item in a column.

        Args:
            ``label`` (str) -- value of column label

        Returns: 
            zeroth item of column

        Example:
        >>> t = Table().with_columns({
        ...     'letter': ['a', 'b', 'c', 'z'],
        ...     'count':  [  9,   3,   3,   1],
        ...     'points': [  1,   2,   2,  10],
        ... })
        >>> t.first('letter')
        'a'
        """
        return self.column(label)[0]

    def last(self, label):
        """
        Return the last item in a column.
        
        Args:
            ``label`` (str) -- value of column label

        Returns: 
            last item of column

        Example:
        >>> t = Table().with_columns({
        ...     'letter': ['a', 'b', 'c', 'z'],
        ...     'count':  [  9,   3,   3,   1],
        ...     'points': [  1,   2,   2,  10],
        ... })
        >>> t.last('letter')
        'z'
        """
        return self.column(label)[-1]

    ############
    # Mutation #
    ############

    def set_format(self, column_or_columns, formatter):
        """
        Set the pretty print format of a column(s) and/or convert its values.

        Args:
            ``column_or_columns``: values to group (column label or index, or array)

            ``formatter``: a function applied to a single value within the
                ``column_or_columns`` at a time or a formatter class, or formatter
                class instance.

        Returns:
            A Table with ``formatter`` applied to each ``column_or_columns``.

        The following example formats the column "balance" by passing in a formatter
        class instance. The formatter is run each time ``__repr__`` is called. So, while
        the table is formatted upon being printed to the console, the underlying values
        within the table remain untouched. It's worth noting that while ``set_format``
        returns the table with the new formatters applied, this change is applied
        directly to the original table and then the original table is returned. This
        means ``set_format`` is what's known as an inplace operation.

        >>> account_info = Table().with_columns(
        ...    "user", make_array("gfoo", "bbar", "tbaz", "hbat"),
        ...    "balance", make_array(200, 555, 125, 430))
        >>> account_info
        user | balance
        gfoo | 200
        bbar | 555
        tbaz | 125
        hbat | 430
        >>> from datascience.formats import CurrencyFormatter
        >>> account_info.set_format("balance", CurrencyFormatter("BZ$")) # Belize Dollar
        user | balance
        gfoo | BZ$200
        bbar | BZ$555
        tbaz | BZ$125
        hbat | BZ$430
        >>> account_info["balance"]
        array([200, 555, 125, 430])
        >>> account_info
        user | balance
        gfoo | BZ$200
        bbar | BZ$555
        tbaz | BZ$125
        hbat | BZ$430

        The following example formats the column "balance" by passing in a formatter
        function.

        >>> account_info = Table().with_columns(
        ...    "user", make_array("gfoo", "bbar", "tbaz", "hbat"),
        ...    "balance", make_array(200, 555, 125, 430))
        >>> account_info
        user | balance
        gfoo | 200
        bbar | 555
        tbaz | 125
        hbat | 430
        >>> def iceland_krona_formatter(value):
        ...    return f"{value} kr"
        >>> account_info.set_format("balance", iceland_krona_formatter)
        user | balance
        gfoo | 200 kr
        bbar | 555 kr
        tbaz | 125 kr
        hbat | 430 kr

        The following, formats the column "balance" by passing in a formatter class.
        Note the formatter class must have a Boolean ``converts_values`` attribute set
        and a ``format_column`` method that returns a function that formats a single
        value at a time. The ``format_column`` method accepts the name of the column and
        the value of the column as arguments and returns a formatter function that
        accepts a value and Boolean indicating whether that value is the column name.
        In the following example, if the ``if label: return value`` was removed, the
        column name "balance" would be formatted and printed as "balance kr". The
        ``converts_values`` attribute should be set to False unless a ``convert_values``
        method is also defined on the formatter class.

        >>> account_info = Table().with_columns(
        ...    "user", make_array("gfoo", "bbar", "tbaz", "hbat"),
        ...    "balance", make_array(200, 555, 125, 430))
        >>> account_info
        user | balance
        gfoo | 200
        bbar | 555
        tbaz | 125
        hbat | 430
        >>> class IcelandKronaFormatter():
        ...    def __init__(self):
        ...        self.converts_values = False
        ...
        ...    def format_column(self, label, column):
        ...        def format_krona(value, label):
        ...            if label:
        ...                return value
        ...            return f"{value} kr"
        ...
        ...        return format_krona
        >>> account_info.set_format("balance", IcelandKronaFormatter)
        user | balance
        gfoo | 200 kr
        bbar | 555 kr
        tbaz | 125 kr
        hbat | 430 kr
        >>> account_info["balance"]
        array([200, 555, 125, 430])

        ``set_format`` can also be used to convert values. If you set the
        ``converts_values`` attribute to True and define a ``convert_column`` method
        that accepts the column values and returns the converted column values on the
        formatter class, the column values will be permanently converted to the new
        column values in a one time operation.

        >>> account_info = Table().with_columns(
        ...    "user", make_array("gfoo", "bbar", "tbaz", "hbat"),
        ...    "balance", make_array(200.01, 555.55, 125.65, 430.18))
        >>> account_info
        user | balance
        gfoo | 200.01
        bbar | 555.55
        tbaz | 125.65
        hbat | 430.18
        >>> class IcelandKronaFormatter():
        ...    def __init__(self):
        ...        self.converts_values = True
        ...
        ...    def format_column(self, label, column):
        ...        def format_krona(value, label):
        ...            if label:
        ...                return value
        ...            return f"{value} kr"
        ...
        ...        return format_krona
        ...
        ...    def convert_column(self, values):
        ...        # Drop the fractional kr.
        ...        return values.astype(int)
        >>> account_info.set_format("balance", IcelandKronaFormatter)
        user | balance
        gfoo | 200 kr
        bbar | 555 kr
        tbaz | 125 kr
        hbat | 430 kr
        >>> account_info
        user | balance
        gfoo | 200 kr
        bbar | 555 kr
        tbaz | 125 kr
        hbat | 430 kr
        >>> account_info["balance"]
        array([200, 555, 125, 430])

        In the following example, multiple columns are configured to use the same
        formatter. Note the following formatter takes into account the length of all
        values in the column and formats them to be the same character length. This is
        something that the default table formatter does for you but, if you write a
        custom formatter, you must do yourself.

        >>> account_info = Table().with_columns(
        ...    "user", make_array("gfoo", "bbar", "tbaz", "hbat"),
        ...    "checking", make_array(200, 555, 125, 430),
        ...    "savings", make_array(1000, 500, 1175, 6700))
        >>> account_info
        user | checking | savings
        gfoo | 200      | 1000
        bbar | 555      | 500
        tbaz | 125      | 1175
        hbat | 430      | 6700
        >>> class IcelandKronaFormatter():
        ...    def __init__(self):
        ...        self.converts_values = False
        ...
        ...    def format_column(self, label, column):
        ...        val_width = max([len(str(v)) + len(" kr") for v in column])
        ...        val_width = max(len(str(label)), val_width)
        ...
        ...        def format_krona(value, label):
        ...            if label:
        ...                return value
        ...            return f"{value} kr".ljust(val_width)
        ...
        ...        return format_krona
        >>> account_info.set_format(["checking", "savings"], IcelandKronaFormatter)
        user | checking | savings
        gfoo | 200 kr   | 1000 kr
        bbar | 555 kr   | 500 kr
        tbaz | 125 kr   | 1175 kr
        hbat | 430 kr   | 6700 kr
        """
        if inspect.isclass(formatter):
            formatter = formatter()
        if callable(formatter) and not hasattr(formatter, 'format_column'):
            formatter = _formats.FunctionFormatter(formatter)
        if not hasattr(formatter, 'format_column'):
            raise Exception('Expected Formatter or function: ' + str(formatter))
        for label in self._as_labels(column_or_columns):
            if formatter.converts_values:
                self[label] = formatter.convert_column(self[label])
            self._formats[label] = formatter
        return self

    def move_to_start(self, column_label):
        """
        Move a column to be the first column.

        The following example moves column C to be the first column. Note, move_to_start
        not only returns the original table with the column moved but, it also moves
        the column in the original. This is what's known as an inplace operation.

        >>> table = Table().with_columns(
        ...    "A", make_array(1, 2, 3, 4),
        ...    "B", make_array("foo", "bar", "baz", "bat"),
        ...    "C", make_array('a', 'b', 'c', 'd'))
        >>> table
        A    | B    | C
        1    | foo  | a
        2    | bar  | b
        3    | baz  | c
        4    | bat  | d
        >>> table.move_to_start("C")
        C    | A    | B
        a    | 1    | foo
        b    | 2    | bar
        c    | 3    | baz
        d    | 4    | bat
        >>> table
        C    | A    | B
        a    | 1    | foo
        b    | 2    | bar
        c    | 3    | baz
        d    | 4    | bat
        """
        self._columns.move_to_end(self._as_label(column_label), last=False)
        return self

    def move_to_end(self, column_label):
        """
        Move a column to be the last column.

        The following example moves column A to be the last column. Note, move_to_end
        not only returns the original table with the column moved but, it also moves
        the column in the original. This is what's known as an inplace operation.

        >>> table = Table().with_columns(
        ...    "A", make_array(1, 2, 3, 4),
        ...    "B", make_array("foo", "bar", "baz", "bat"),
        ...    "C", make_array('a', 'b', 'c', 'd'))
        >>> table
        A    | B    | C
        1    | foo  | a
        2    | bar  | b
        3    | baz  | c
        4    | bat  | d
        >>> table.move_to_end("A")
        B    | C    | A
        foo  | a    | 1
        bar  | b    | 2
        baz  | c    | 3
        bat  | d    | 4
        >>> table
        B    | C    | A
        foo  | a    | 1
        bar  | b    | 2
        baz  | c    | 3
        bat  | d    | 4
        """
        self._columns.move_to_end(self._as_label(column_label))
        return self

    def append(self, row_or_table):
        """
        Append a row or all rows of a table in place. An appended table must have all
        columns of self.

        The following example appends a row record to the table,
        followed by appending a table having all columns of self.

        >>> table = Table().with_columns(
        ...    "A", make_array(1),
        ...    "B", make_array("foo"),
        ...    "C", make_array('a'))
        >>> table
        A    | B    | C
        1    | foo  | a
        >>> table.append([2, "bar", 'b'])
        A    | B    | C
        1    | foo  | a
        2    | bar  | b
        >>> table
        A    | B    | C
        1    | foo  | a
        2    | bar  | b
        >>> table.append(Table().with_columns(
        ...    "A", make_array(3, 4),
        ...    "B", make_array("baz", "bat"),
        ...    "C", make_array('c', 'd')))
        A    | B    | C
        1    | foo  | a
        2    | bar  | b
        3    | baz  | c
        4    | bat  | d
        >>> table
        A    | B    | C
        1    | foo  | a
        2    | bar  | b
        3    | baz  | c
        4    | bat  | d
        """
        if isinstance(row_or_table, np.ndarray):
            row_or_table = row_or_table.tolist()
        elif not row_or_table:
            return
        if isinstance(row_or_table, Table):
            t = row_or_table
            columns = list(t.select(self.labels)._columns.values())
            n = t.num_rows
        else:
            if (len(list(row_or_table)) != self.num_columns):
                raise Exception('Row should have '+ str(self.num_columns) + " columns")
            columns, n = [[value] for value in row_or_table], 1
        for i, column in enumerate(self._columns):
            if self.num_rows:
                self._columns[column] = np.append(self[column], columns[i])
            else:
                self._columns[column] = np.array(columns[i])
        self._num_rows += n
        return self

    def append_column(self, label, values, formatter=None):
        """Appends a column to the table or replaces a column.

        ``__setitem__`` is aliased to this method:
            ``table.append_column('new_col', make_array(1, 2, 3))`` is equivalent to
            ``table['new_col'] = make_array(1, 2, 3)``.

        Args:
            ``label`` (str): The label of the new column.

            ``values`` (single value or list/array): If a single value, every
                value in the new column is ``values``.

                If a list or array, the new column contains the values in
                ``values``, which must be the same length as the table.
            ``formatter`` (single formatter): Adds a formatter to the column being
                appended. No formatter added by default.

        Returns:
            Original table with new or replaced column

        Raises:
            ``ValueError``: If
                - ``label`` is not a string.
                - ``values`` is a list/array and does not have the same length
                  as the number of rows in the table.

        >>> table = Table().with_columns(
        ...     'letter', make_array('a', 'b', 'c', 'z'),
        ...     'count',  make_array(9, 3, 3, 1),
        ...     'points', make_array(1, 2, 2, 10))
        >>> table
        letter | count | points
        a      | 9     | 1
        b      | 3     | 2
        c      | 3     | 2
        z      | 1     | 10
        >>> table.append_column('new_col1', make_array(10, 20, 30, 40))
        letter | count | points | new_col1
        a      | 9     | 1      | 10
        b      | 3     | 2      | 20
        c      | 3     | 2      | 30
        z      | 1     | 10     | 40
        >>> table.append_column('new_col2', 'hello')
        letter | count | points | new_col1 | new_col2
        a      | 9     | 1      | 10       | hello
        b      | 3     | 2      | 20       | hello
        c      | 3     | 2      | 30       | hello
        z      | 1     | 10     | 40       | hello
        >>> table.append_column(123, make_array(1, 2, 3, 4))
        Traceback (most recent call last):
            ...
        ValueError: The column label must be a string, but a int was given
        >>> table.append_column('bad_col', [1, 2])
        Traceback (most recent call last):
            ...
        ValueError: Column length mismatch. New column does not have the same number of rows as table.
        """
        # TODO(sam): Allow append_column to take in a another table, copying
        # over formatter as needed.
        if not isinstance(label, str):
            raise ValueError('The column label must be a string, but a '
                '{} was given'.format(label.__class__.__name__))

        if not isinstance(values, np.ndarray):
            # Coerce a single value to a sequence
            if not _util.is_non_string_iterable(values):
                values = [values] * max(self.num_rows, 1)

            # Manually cast `values` as an object due to this: https://github.com/data-8/datascience/issues/458
            if any(_util.is_non_string_iterable(el) for el in values):
                values = np.array(tuple(values), dtype=object)
            else:
                values = np.array(tuple(values))

        if self.num_rows != 0 and len(values) != self.num_rows:
            raise ValueError('Column length mismatch. New column does not have '
                             'the same number of rows as table.')
        else:
            self._num_rows = len(values)

        self._columns[label] = values

        if (formatter != None):
            self.set_format(label, formatter)
        return self

    def relabel(self, column_label, new_label):
        """Changes the label(s) of column(s) specified by ``column_label`` to
        labels in ``new_label``.

        Args:
            ``column_label`` -- (single str or array of str) The label(s) of
                columns to be changed to ``new_label``.

            ``new_label`` -- (single str or array of str): The label name(s)
                of columns to replace ``column_label``.

        Raises:
            ``ValueError`` -- if ``column_label`` is not in table, or if
                ``column_label`` and ``new_label`` are not of equal length.
            ``TypeError`` -- if ``column_label`` and/or ``new_label`` is not
                ``str``.

        Returns:
            Original table with ``new_label`` in place of ``column_label``.

        >>> table = Table().with_columns(
        ...     'points', make_array(1, 2, 3),
        ...     'id',     make_array(12345, 123, 5123))
        >>> table.relabel('id', 'yolo')
        points | yolo
        1      | 12345
        2      | 123
        3      | 5123
        >>> table.relabel(make_array('points', 'yolo'),
        ...   make_array('red', 'blue'))
        red  | blue
        1    | 12345
        2    | 123
        3    | 5123
        >>> table.relabel(make_array('red', 'green', 'blue'),
        ...   make_array('cyan', 'magenta', 'yellow', 'key'))
        Traceback (most recent call last):
            ...
        ValueError: Invalid arguments. column_label and new_label must be of equal length.
        """
        if isinstance(column_label, numbers.Integral):
            column_label = self._as_label(column_label)
        if isinstance(column_label, str) and isinstance(new_label, str):
            column_label, new_label = [column_label], [new_label]
        if len(column_label) != len(new_label):
            raise ValueError('Invalid arguments. column_label and new_label '
                'must be of equal length.')
        old_to_new = dict(zip(column_label, new_label)) # maps old labels to new ones
        for label in column_label:
            if not (label in self.labels):
                raise ValueError('Invalid labels. Column labels must '
                'already exist in table in order to be replaced.')
        rewrite = lambda s: old_to_new[s] if s in old_to_new else s
        columns = [(rewrite(s), c) for s, c in self._columns.items()]
        self._columns = collections.OrderedDict(columns)
        for label in column_label:
            # TODO(denero) Error when old and new columns share a name
            if label in self._formats:
                formatter = self._formats.pop(label)
                self._formats[old_to_new[label]] = formatter

        return self

    def remove(self, row_or_row_indices):
        """
        Removes a row or multiple rows of a table in place (row number is 0 indexed).
        If row_or_row_indices is not int or list, no changes will be made to the table.

        The following example removes 2nd row (row_or_row_indices = 1), followed by removing 2nd
        and 3rd rows (row_or_row_indices = [1, 2]).

        >>> table = Table().with_columns(
        ...    "A", make_array(1, 2, 3, 4),
        ...    "B", make_array("foo", "bar", "baz", "bat"),
        ...    "C", make_array('a', 'b', 'c', 'd'))
        >>> table
        A    | B    | C
        1    | foo  | a
        2    | bar  | b
        3    | baz  | c
        4    | bat  | d
        >>> table.remove(1)
        A    | B    | C
        1    | foo  | a
        3    | baz  | c
        4    | bat  | d
        >>> table
        A    | B    | C
        1    | foo  | a
        3    | baz  | c
        4    | bat  | d
        >>> table.remove([1, 2])
        A    | B    | C
        1    | foo  | a
        >>> table
        A    | B    | C
        1    | foo  | a
        """
        if not row_or_row_indices and not isinstance(row_or_row_indices, int):
            return
        if isinstance(row_or_row_indices, int):
            rows_remove = [row_or_row_indices]
        else:
            rows_remove = row_or_row_indices
        for col in self._columns:
            self._columns[col] = np.array([elem for i, elem in enumerate(self[col]) if i not in rows_remove])
        self._num_rows -= len(rows_remove)
        return self


    ##################
    # Transformation #
    ##################

    def copy(self, *, shallow=False):
        """
        Return a copy of a table.

        Args:
            ``shallow``: perform a shallow copy

        Returns:
            A copy of the table.

        By default, copy performs a deep copy of the original table. This means that
        it constructs a new object and recursively inserts copies into it of the objects
        found in the original. Note in the following example, table_copy is a deep copy
        of original_table so when original_table is updated it does not change
        table_copy as it does not contain reference's to orignal_tables objects
        due to the deep copy.

        >>> value = ["foo"]
        >>> original_table = Table().with_columns(
        ...    "A", make_array(1, 2, 3),
        ...    "B", make_array(value, ["foo", "bar"], ["foo"]),
        ... )
        >>> original_table
        A    | B
        1    | ['foo']
        2    | ['foo', 'bar']
        3    | ['foo']
        >>> table_copy = original_table.copy()
        >>> table_copy
        A    | B
        1    | ['foo']
        2    | ['foo', 'bar']
        3    | ['foo']
        >>> value.append("bar")
        >>> original_table
        A    | B
        1    | ['foo', 'bar']
        2    | ['foo', 'bar']
        3    | ['foo']
        >>> table_copy
        A    | B
        1    | ['foo']
        2    | ['foo', 'bar']
        3    | ['foo']

        By contrast, when a shallow copy is performed, a new object is constructed and
        references are inserted into it to the objects found in the original. Note in
        the following example how the update to original_table  occurs in both
        table_shallow_copy and original_table because table_shallow_copy contains
        references to the original_table.

        >>> value = ["foo"]
        >>> original_table = Table().with_columns(
        ...    "A", make_array(1, 2, 3),
        ...    "B", make_array(value, ["foo", "bar"], ["foo"]),
        ... )
        >>> original_table
        A    | B
        1    | ['foo']
        2    | ['foo', 'bar']
        3    | ['foo']
        >>> table_shallow_copy = original_table.copy(shallow=True)
        >>> table_shallow_copy
        A    | B
        1    | ['foo']
        2    | ['foo', 'bar']
        3    | ['foo']
        >>> value.append("bar")
        >>> original_table
        A    | B
        1    | ['foo', 'bar']
        2    | ['foo', 'bar']
        3    | ['foo']
        >>> table_shallow_copy
        A    | B
        1    | ['foo', 'bar']
        2    | ['foo', 'bar']
        3    | ['foo']
        """
        table = type(self)()
        for label in self.labels:
            if shallow:
                column = self[label]
            else:
                column = copy.deepcopy(self[label])
            self._add_column_and_format(table, label, column)
        return table

    def select(self, *column_or_columns):
        """Return a table with only the columns in ``column_or_columns``.

        Args:
            ``column_or_columns``: Columns to select from the ``Table`` as
            either column labels (``str``) or column indices (``int``).

        Returns:
            A new instance of ``Table`` containing only selected columns.
            The columns of the new ``Table`` are in the order given in
            ``column_or_columns``.

        Raises:
            ``KeyError`` if any of ``column_or_columns`` are not in the table.

        >>> flowers = Table().with_columns(
        ...     'Number of petals', make_array(8, 34, 5),
        ...     'Name', make_array('lotus', 'sunflower', 'rose'),
        ...     'Weight', make_array(10, 5, 6)
        ... )

        >>> flowers
        Number of petals | Name      | Weight
        8                | lotus     | 10
        34               | sunflower | 5
        5                | rose      | 6

        >>> flowers.select('Number of petals', 'Weight')
        Number of petals | Weight
        8                | 10
        34               | 5
        5                | 6

        >>> flowers  # original table unchanged
        Number of petals | Name      | Weight
        8                | lotus     | 10
        34               | sunflower | 5
        5                | rose      | 6

        >>> flowers.select(0, 2)
        Number of petals | Weight
        8                | 10
        34               | 5
        5                | 6
        """
        labels = self._varargs_as_labels(column_or_columns)
        table = type(self)()
        for label in labels:
            self._add_column_and_format(table, label, np.copy(self[label]))
        return table

    # These, along with a snippet below, are necessary for Sphinx to
    # correctly load the `take` and `exclude` docstrings.  The definitions
    # will be over-ridden during class instantiation.
    def take(self):
        raise NotImplementedError()

    def exclude(self):
        raise NotImplementedError()

    def drop(self, *column_or_columns):
        """Return a Table with only columns other than selected label or
        labels.

        Args:
            ``column_or_columns`` (string or list of strings): The header
            names or indices of the columns to be dropped.

            ``column_or_columns`` must be an existing header name, or a
            valid column index.

        Returns:
            An instance of ``Table`` with given columns removed.

        >>> t = Table().with_columns(
        ...     'burgers',  make_array('cheeseburger', 'hamburger', 'veggie burger'),
        ...     'prices',   make_array(6, 5, 5),
        ...     'calories', make_array(743, 651, 582))
        >>> t
        burgers       | prices | calories
        cheeseburger  | 6      | 743
        hamburger     | 5      | 651
        veggie burger | 5      | 582
        >>> t.drop('prices')
        burgers       | calories
        cheeseburger  | 743
        hamburger     | 651
        veggie burger | 582
        >>> t.drop(['burgers', 'calories'])
        prices
        6
        5
        5
        >>> t.drop('burgers', 'calories')
        prices
        6
        5
        5
        >>> t.drop([0, 2])
        prices
        6
        5
        5
        >>> t.drop(0, 2)
        prices
        6
        5
        5
        >>> t.drop(1)
        burgers       | calories
        cheeseburger  | 743
        hamburger     | 651
        veggie burger | 582
        """
        exclude = _varargs_labels_as_list(column_or_columns)
        return self.select([c for (i, c) in enumerate(self.labels)
                            if i not in exclude and c not in exclude])

    def where(self, column_or_label, value_or_predicate=None, other=None):
        """
        Return a new ``Table`` containing rows where ``value_or_predicate``
        returns True for values in ``column_or_label``.

        Args:
            ``column_or_label``: A column of the ``Table`` either as a label
            (``str``) or an index (``int``). Can also be an array of booleans;
            only the rows where the array value is ``True`` are kept.

            ``value_or_predicate``: If a function, it is applied to every value
            in ``column_or_label``. Only the rows where ``value_or_predicate``
            returns True are kept. If a single value, only the rows where the
            values in ``column_or_label`` are equal to ``value_or_predicate``
            are kept.

            ``other``: Optional additional column label for
            ``value_or_predicate`` to make pairwise comparisons. See the
            examples below for usage. When ``other`` is supplied,
            ``value_or_predicate`` must be a callable function.

        Returns:
            If ``value_or_predicate`` is a function, returns a new ``Table``
            containing only the rows where ``value_or_predicate(val)`` is True
            for the ``val``s in ``column_or_label``.

            If ``value_or_predicate`` is a value, returns a new ``Table``
            containing only the rows where the values in ``column_or_label``
            are equal to ``value_or_predicate``.

            If ``column_or_label`` is an array of booleans, returns a new
            ``Table`` containing only the rows where ``column_or_label`` is
            ``True``.

        >>> marbles = Table().with_columns(
        ...    "Color", make_array("Red", "Green", "Blue",
        ...                        "Red", "Green", "Green"),
        ...    "Shape", make_array("Round", "Rectangular", "Rectangular",
        ...                        "Round", "Rectangular", "Round"),
        ...    "Amount", make_array(4, 6, 12, 7, 9, 2),
        ...    "Price", make_array(1.30, 1.20, 2.00, 1.75, 0, 3.00))

        >>> marbles
        Color | Shape       | Amount | Price
        Red   | Round       | 4      | 1.3
        Green | Rectangular | 6      | 1.2
        Blue  | Rectangular | 12     | 2
        Red   | Round       | 7      | 1.75
        Green | Rectangular | 9      | 0
        Green | Round       | 2      | 3

        Use a value to select matching rows

        >>> marbles.where("Price", 1.3)
        Color | Shape | Amount | Price
        Red   | Round | 4      | 1.3

        In general, a higher order predicate function such as the functions in
        ``datascience.predicates.are`` can be used.

        >>> from datascience.predicates import are
        >>> # equivalent to previous example
        >>> marbles.where("Price", are.equal_to(1.3))
        Color | Shape | Amount | Price
        Red   | Round | 4      | 1.3

        >>> marbles.where("Price", are.above(1.5))
        Color | Shape       | Amount | Price
        Blue  | Rectangular | 12     | 2
        Red   | Round       | 7      | 1.75
        Green | Round       | 2      | 3

        Use the optional argument ``other`` to apply predicates to compare
        columns.

        >>> marbles.where("Price", are.above, "Amount")
        Color | Shape | Amount | Price
        Green | Round | 2      | 3

        >>> marbles.where("Price", are.equal_to, "Amount") # empty table
        Color | Shape | Amount | Price
        """
        column = self._get_column(column_or_label)
        if other is not None:
            assert callable(value_or_predicate), "Predicate required for 3-arg where"
            predicate = value_or_predicate
            other = self._get_column(other)
            column = [predicate(y)(x) for x, y in zip(column, other)]
        elif value_or_predicate is not None:
            if not callable(value_or_predicate):
                predicate = _predicates.are.equal_to(value_or_predicate)
            else:
                predicate = value_or_predicate
            column = [predicate(x) for x in column]
        return self.take(np.nonzero(column)[0])

    def sort(self, column_or_label, descending=False, distinct=False):
        """Return a Table of rows sorted according to the values in a column.

        Args:
            ``column_or_label``: the column whose values are used for sorting.

            ``descending``: if True, sorting will be in descending, rather than
                ascending order.

            ``distinct``: if True, repeated values in ``column_or_label`` will
                be omitted.

        Returns:
            An instance of ``Table`` containing rows sorted based on the values
            in ``column_or_label``.

        >>> marbles = Table().with_columns(
        ...    "Color", make_array("Red", "Green", "Blue", "Red", "Green", "Green"),
        ...    "Shape", make_array("Round", "Rectangular", "Rectangular", "Round", "Rectangular", "Round"),
        ...    "Amount", make_array(4, 6, 12, 7, 9, 2),
        ...    "Price", make_array(1.30, 1.30, 2.00, 1.75, 1.40, 1.00))
        >>> marbles
        Color | Shape       | Amount | Price
        Red   | Round       | 4      | 1.3
        Green | Rectangular | 6      | 1.3
        Blue  | Rectangular | 12     | 2
        Red   | Round       | 7      | 1.75
        Green | Rectangular | 9      | 1.4
        Green | Round       | 2      | 1
        >>> marbles.sort("Amount")
        Color | Shape       | Amount | Price
        Green | Round       | 2      | 1
        Red   | Round       | 4      | 1.3
        Green | Rectangular | 6      | 1.3
        Red   | Round       | 7      | 1.75
        Green | Rectangular | 9      | 1.4
        Blue  | Rectangular | 12     | 2
        >>> marbles.sort("Amount", descending = True)
        Color | Shape       | Amount | Price
        Blue  | Rectangular | 12     | 2
        Green | Rectangular | 9      | 1.4
        Red   | Round       | 7      | 1.75
        Green | Rectangular | 6      | 1.3
        Red   | Round       | 4      | 1.3
        Green | Round       | 2      | 1
        >>> marbles.sort(3) # the Price column
        Color | Shape       | Amount | Price
        Green | Round       | 2      | 1
        Red   | Round       | 4      | 1.3
        Green | Rectangular | 6      | 1.3
        Green | Rectangular | 9      | 1.4
        Red   | Round       | 7      | 1.75
        Blue  | Rectangular | 12     | 2
        >>> marbles.sort(3, distinct = True)
        Color | Shape       | Amount | Price
        Green | Round       | 2      | 1
        Red   | Round       | 4      | 1.3
        Green | Rectangular | 9      | 1.4
        Red   | Round       | 7      | 1.75
        Blue  | Rectangular | 12     | 2
        """
        column = self._get_column(column_or_label)
        if distinct:
            _, row_numbers = np.unique(column, return_index=True)
            if descending:
                row_numbers = np.array(row_numbers[::-1])
        else:
            if descending:
                # In order to not reverse the original row order in case of ties,
                # do the following:
                # 1. Reverse the original array.
                # 2. Sort the array in ascending order.
                # 3. Invert the array indices via: len - 1 - indice.
                # 4. Reverse the array so that it is in descending order.
                column = column[::-1]
                row_numbers = np.argsort(column, axis=0, kind='mergesort')
                row_numbers = len(row_numbers) - 1 - row_numbers
                row_numbers = np.array(row_numbers[::-1])
            else:
                row_numbers = np.argsort(column, axis=0, kind='mergesort')
        assert (row_numbers < self.num_rows).all(), row_numbers
        return self.take(row_numbers)

    def group(self, column_or_label, collect=None):
        """Group rows by unique values in a column; count or aggregate others.

        Args:
            ``column_or_label``: values to group (column label or index, or array)

            ``collect``: a function applied to values in other columns for each group

        Returns:
            A Table with each row corresponding to a unique value in ``column_or_label``,
            where the first column contains the unique values from ``column_or_label``, and the
            second contains counts for each of the unique values. If ``collect`` is
            provided, a Table is returned with all original columns, each containing values
            calculated by first grouping rows according to ``column_or_label``, then applying
            ``collect`` to each set of grouped values in the other columns.

        Note:
            The grouped column will appear first in the result table. If ``collect`` does not
            accept arguments with one of the column types, that column will be empty in the resulting
            table.

        >>> marbles = Table().with_columns(
        ...    "Color", make_array("Red", "Green", "Blue", "Red", "Green", "Green"),
        ...    "Shape", make_array("Round", "Rectangular", "Rectangular", "Round", "Rectangular", "Round"),
        ...    "Amount", make_array(4, 6, 12, 7, 9, 2),
        ...    "Price", make_array(1.30, 1.30, 2.00, 1.75, 1.40, 1.00))
        >>> marbles
        Color | Shape       | Amount | Price
        Red   | Round       | 4      | 1.3
        Green | Rectangular | 6      | 1.3
        Blue  | Rectangular | 12     | 2
        Red   | Round       | 7      | 1.75
        Green | Rectangular | 9      | 1.4
        Green | Round       | 2      | 1
        >>> marbles.group("Color") # just gives counts
        Color | count
        Blue  | 1
        Green | 3
        Red   | 2
        >>> marbles.group("Color", max) # takes the max of each grouping, in each column
        Color | Shape max   | Amount max | Price max
        Blue  | Rectangular | 12         | 2
        Green | Round       | 9          | 1.4
        Red   | Round       | 7          | 1.75
        >>> marbles.group("Shape", sum) # sum doesn't make sense for strings
        Shape       | Color sum | Amount sum | Price sum
        Rectangular |           | 27         | 4.7
        Round       |           | 13         | 4.05
        """
        # Assume that a call to group with a list of labels is a call to groups
        if _util.is_non_string_iterable(column_or_label) and \
                len(column_or_label) != self._num_rows:
            return self.groups(column_or_label, collect)

        self = self.copy(shallow=True)
        collect = _zero_on_type_error(collect)

        # Remove column used for grouping
        column = self._get_column(column_or_label)
        if isinstance(column_or_label, str) or isinstance(column_or_label, numbers.Integral):
            column_label = self._as_label(column_or_label)
            del self[column_label]
        else:
            column_label = self._unused_label('group')

        # Group by column
        groups = self.index_by(column)
        keys = sorted(groups.keys())

        # Generate grouped columns
        if collect is None:
            labels = [column_label, 'count' if column_label != 'count' else self._unused_label('count')]
            columns = [keys, [len(groups[k]) for k in keys]]
        else:
            columns, labels = [], []
            for i, label in enumerate(self.labels):
                labels.append(_collected_label(collect, label))
                c = [collect(np.array([row[i] for row in groups[k]])) for k in keys]
                columns.append(c)

        grouped = type(self)().with_columns(zip(labels, columns))
        assert column_label == self._unused_label(column_label)
        grouped[column_label] = keys
        grouped.move_to_start(column_label)
        return grouped

    def groups(self, labels, collect=None):
        """Group rows by multiple columns, count or aggregate others.

        Args:
            ``labels``: list of column names (or indices) to group on

            ``collect``: a function applied to values in other columns for each group

        Returns: A Table with each row corresponding to a unique combination of values in
            the columns specified in ``labels``, where the first columns are those
            specified in ``labels``, followed by a column of counts for each of the unique
            values. If ``collect`` is provided, a Table is returned with all original
            columns, each containing values calculated by first grouping rows according to
            to values in the ``labels`` column, then applying ``collect`` to each set of
            grouped values in the other columns.

        Note:
            The grouped columns will appear first in the result table. If ``collect`` does not
            accept arguments with one of the column types, that column will be empty in the resulting
            table.

        >>> marbles = Table().with_columns(
        ...    "Color", make_array("Red", "Green", "Blue", "Red", "Green", "Green"),
        ...    "Shape", make_array("Round", "Rectangular", "Rectangular", "Round", "Rectangular", "Round"),
        ...    "Amount", make_array(4, 6, 12, 7, 9, 2),
        ...    "Price", make_array(1.30, 1.30, 2.00, 1.75, 1.40, 1.00))
        >>> marbles
        Color | Shape       | Amount | Price
        Red   | Round       | 4      | 1.3
        Green | Rectangular | 6      | 1.3
        Blue  | Rectangular | 12     | 2
        Red   | Round       | 7      | 1.75
        Green | Rectangular | 9      | 1.4
        Green | Round       | 2      | 1
        >>> marbles.groups(["Color", "Shape"])
        Color | Shape       | count
        Blue  | Rectangular | 1
        Green | Rectangular | 2
        Green | Round       | 1
        Red   | Round       | 2
        >>> marbles.groups(["Color", "Shape"], sum)
        Color | Shape       | Amount sum | Price sum
        Blue  | Rectangular | 12         | 2
        Green | Rectangular | 15         | 2.7
        Green | Round       | 2          | 1
        Red   | Round       | 11         | 3.05
        """
        # Assume that a call to groups with one label is a call to group
        if not _util.is_non_string_iterable(labels):
            return self.group(labels, collect=collect)

        collect = _zero_on_type_error(collect)
        columns = []
        labels = self._as_labels(labels)
        for label in labels:
            if label not in self.labels:
                raise ValueError("All labels must exist in the table")
            columns.append(self._get_column(label))
        grouped = self.group(list(zip(*columns)), lambda s: s)
        grouped._columns.popitem(last=False) # Discard the column of tuples

        # Flatten grouping values and move them to front
        counts = [len(v) for v in grouped[0]]
        for label in labels[::-1]:
            grouped[label] = grouped.apply(_assert_same, label)
            grouped.move_to_start(label)

        # Aggregate other values
        if collect is None:
            count = 'count' if 'count' not in labels else self._unused_label('count')
            return grouped.select(labels).with_column(count, counts)
        else:
            for label in grouped.labels:
                if label in labels:
                    continue
                column = [collect(v) for v in grouped[label]]
                del grouped[label]
                grouped[_collected_label(collect, label)] = column
            return grouped

    def pivot(self, columns, rows, values=None, collect=None, zero=None):
        """Generate a table with a column for each unique value in ``columns``,
        with rows for each unique value in ``rows``. Each row counts/aggregates
        the values that match both row and column based on ``collect``.

        Args:
            ``columns`` -- a single column label or index, (``str`` or ``int``),
                used to create new columns, based on its unique values.
            ``rows`` -- row labels or indices, (``str`` or ``int`` or list),
                used to create new rows based on it's unique values.
            ``values`` -- column label in table for use in aggregation.
                Default None.
            ``collect`` -- aggregation function, used to group ``values``
                over row-column combinations. Default None.
            ``zero`` -- zero value to use for non-existent row-column
                combinations.

        Raises:
            TypeError -- if ``collect`` is passed in and ``values`` is not,
                vice versa.

        Returns:
            New pivot table, with row-column combinations, as specified, with
            aggregated ``values`` by ``collect`` across the intersection of
            ``columns`` and ``rows``. Simple counts provided if values and
            collect are None, as default.

        >>> titanic = Table().with_columns('age', make_array(21, 44, 56, 89, 95
        ...    , 40, 80, 45), 'survival', make_array(0,0,0,1, 1, 1, 0, 1),
        ...    'gender',  make_array('M', 'M', 'M', 'M', 'F', 'F', 'F', 'F'),
        ...    'prediction', make_array(0, 0, 1, 1, 0, 1, 0, 1))
        >>> titanic
        age  | survival | gender | prediction
        21   | 0        | M      | 0
        44   | 0        | M      | 0
        56   | 0        | M      | 1
        89   | 1        | M      | 1
        95   | 1        | F      | 0
        40   | 1        | F      | 1
        80   | 0        | F      | 0
        45   | 1        | F      | 1
        >>> titanic.pivot('survival', 'gender')
        gender | 0    | 1
        F      | 1    | 3
        M      | 3    | 1
        >>> titanic.pivot('prediction', 'gender')
        gender | 0    | 1
        F      | 2    | 2
        M      | 2    | 2
        >>> titanic.pivot('survival', 'gender', values='age', collect = np.mean)
        gender | 0       | 1
        F      | 80      | 60
        M      | 40.3333 | 89
        >>> titanic.pivot('survival', make_array('prediction', 'gender'))
        prediction | gender | 0    | 1
        0          | F      | 1    | 1
        0          | M      | 2    | 0
        1          | F      | 0    | 2
        1          | M      | 1    | 1
        >>> titanic.pivot('survival', 'gender', values = 'age')
        Traceback (most recent call last):
           ...
        TypeError: values requires collect to be specified
        >>> titanic.pivot('survival', 'gender', collect = np.mean)
        Traceback (most recent call last):
           ...
        TypeError: collect requires values to be specified
        """
        if collect is not None and values is None:
            raise TypeError('collect requires values to be specified')
        if values is not None and collect is None:
            raise TypeError('values requires collect to be specified')
        columns = self._as_label(columns)
        rows = self._as_labels(rows)
        if values is None:
            selected = self.select([columns] + rows)
        else:
            selected = self.select([columns, values] + rows)
        grouped = selected.groups([columns] + rows, collect)

        # Generate existing combinations of values from columns in rows
        rows_values = sorted(list(set(self.select(rows).rows)))
        pivoted = type(self)(rows).with_rows(rows_values)

        # Generate other columns and add them to pivoted
        by_columns = grouped.index_by(columns)
        for label in sorted(by_columns):
            tuples = [t[1:] for t in by_columns[label]] # Discard column value
            column = _fill_with_zeros(rows_values, tuples, zero)
            pivot = self._unused_label(str(label))
            pivoted[pivot] = column
        return pivoted

    def pivot_bin(self, pivot_columns, value_column, bins=None, **vargs) :
        """Form a table with columns formed by the unique tuples in pivot_columns
        containing counts per bin of the values associated with each tuple in the value_column.

        By default, bins are chosen to contain all values in the value_column. The
        following named arguments from numpy.histogram can be applied to
        specialize bin widths:

        Args:
            ``bins`` (int or sequence of scalars): If bins is an int,
                it defines the number of equal-width bins in the given range
                (10, by default). If bins is a sequence, it defines the bin
                edges, including the rightmost edge, allowing for non-uniform
                bin widths.

            ``range`` ((float, float)): The lower and upper range of
                the bins. If not provided, range contains all values in the
                table. Values outside the range are ignored.

            ``normed`` (bool): If False, the result will contain the number of
                samples in each bin. If True, the result is normalized such that
                the integral over the range is 1.
                
        Returns:
            New pivot table with unique rows of specified ``pivot_columns``, 
            populated with 0s and 1s with respect to values from ``value_column`` 
            distributed into specified ``bins`` and ``range``.
            
        Examples:
	
	>>> t = Table.from_records([
	...   {
	...    'column1':'data1',
	...    'column2':86,
	...    'column3':'b',
	...    'column4':5,
	...   },
	...   {
	...    'column1':'data2',
	...    'column2':51,
	...    'column3':'c',
	...    'column4':3,
	...   },
	...   {
	...    'column1':'data3',
	...    'column2':32,
	...    'column3':'a',
	...    'column4':6,
	...   }
	... ])
        
        >>> t
        column1 | column2 | column3 | column4
        data1   | 86      | b       | 5
        data2   | 51      | c       | 3
        data3   | 32      | a       | 6
        
        >>> t.pivot_bin(pivot_columns='column1',value_column='column2')
        bin  | data1 | data2 | data3
        32   | 0     | 0     | 1
        37.4 | 0     | 0     | 0
        42.8 | 0     | 0     | 0
        48.2 | 0     | 1     | 0
        53.6 | 0     | 0     | 0
        59   | 0     | 0     | 0
        64.4 | 0     | 0     | 0
        69.8 | 0     | 0     | 0
        75.2 | 0     | 0     | 0
        80.6 | 1     | 0     | 0
        ... (1 rows omitted)
        
        >>> t.pivot_bin(pivot_columns=['column1','column2'],value_column='column4')
        bin  | data1-86 | data2-51 | data3-32
        3    | 0        | 1        | 0
        3.3  | 0        | 0        | 0
        3.6  | 0        | 0        | 0
        3.9  | 0        | 0        | 0
        4.2  | 0        | 0        | 0
        4.5  | 0        | 0        | 0
        4.8  | 1        | 0        | 0
        5.1  | 0        | 0        | 0
        5.4  | 0        | 0        | 0
        5.7  | 0        | 0        | 1
        ... (1 rows omitted)
        
        >>> t.pivot_bin(pivot_columns='column1',value_column='column2',bins=[20,45,100])
        bin  | data1 | data2 | data3
        20   | 0     | 0     | 1
        45   | 1     | 1     | 0
        100  | 0     | 0     | 0
        
        >>> t.pivot_bin(pivot_columns='column1',value_column='column2',bins=5,range=[30,60])
        bin  | data1 | data2 | data3
        30   | 0     | 0     | 1
        36   | 0     | 0     | 0
        42   | 0     | 0     | 0
        48   | 0     | 1     | 0
        54   | 0     | 0     | 0
        60   | 0     | 0     | 0
               
        """
        pivot_columns = _as_labels(pivot_columns)
        selected = self.select(pivot_columns + [value_column])
        grouped = selected.groups(pivot_columns, collect=lambda x:x)

        # refine bins by taking a histogram over all the data
        if bins is not None:
            vargs['bins'] = bins
        _, rbins = np.histogram(self[value_column],**vargs)
        # create a table with these bins a first column and counts for each group
        vargs['bins'] = rbins
        binned = type(self)().with_column('bin',rbins)
        for group in grouped.rows:
            col_label = "-".join(map(str,group[0:-1]))
            col_vals = group[-1]
            counts,_ = np.histogram(col_vals,**vargs)
            binned[col_label] = np.append(counts,0)
        return binned

    def stack(self, key, labels=None):
        """Takes k original columns and returns two columns, with col. 1 of
        all column names and col. 2 of all associated data.
        
        Args:
            ``key``: Name of a column from table which is the basis for stacking 
                values from the table.
             
            ``labels``: List of column names which must be included in the stacked
                representation of the table. If no value is supplied for this argument,
                then the function considers all columns from the original table.
                
        Returns:
            A table whose first column consists of stacked values from column passed in
            ``key``. The second column of this returned table consists of the column names
            passed in ``labels``, whereas the final column consists of the data values
            corresponding to the respective values in the first and second columns of the
            new table.
            
        Examples:
	
	>>> t = Table.from_records([
	...   {
	...    'column1':'data1',
	...    'column2':86,
	...    'column3':'b',
	...    'column4':5,
	...   },
	...   {
	...    'column1':'data2',
	...    'column2':51,
	...    'column3':'c',
	...    'column4':3,
	...   },
	...   {
	...    'column1':'data3',
	...    'column2':32,
	...    'column3':'a',
	...    'column4':6,
	...   }
	... ])
        
        >>> t
        column1 | column2 | column3 | column4
        data1   | 86      | b       | 5
        data2   | 51      | c       | 3
        data3   | 32      | a       | 6
        
        >>> t.stack('column2')
        column2 | column  | value
        86      | column1 | data1
        86      | column3 | b
        86      | column4 | 5
        51      | column1 | data2
        51      | column3 | c
        51      | column4 | 3
        32      | column1 | data3
        32      | column3 | a
        32      | column4 | 6
        
        >>> t.stack('column2',labels=['column4','column1'])
        column2 | column  | value
        86      | column1 | data1
        86      | column4 | 5
        51      | column1 | data2
        51      | column4 | 3
        32      | column1 | data3
        32      | column4 | 6
        
        """
        rows, labels = [], labels or self.labels
        for row in self.rows:
            [rows.append((getattr(row, key), k, v)) for k, v in row.asdict().items()
             if k != key and k in labels]
        return type(self)([key, 'column', 'value']).with_rows(rows)

    def join(self, column_label, other, other_label=None):
        """Creates a new table with the columns of self and other, containing
        rows for all values of a column that appear in both tables.

        Args:
            ``column_label``:  label of column or array of labels in self that is used to
                join  rows of ``other``.
            ``other``: Table object to join with self on matching values of
                ``column_label``.

        Kwargs:
            ``other_label``: default None, assumes ``column_label``.
                Otherwise in ``other`` used to join rows.

        Returns:
            New table self joined with ``other`` by matching values in
            ``column_label`` and ``other_label``. If the resulting join is
            empty, returns None.

        >>> table = Table().with_columns('a', make_array(9, 3, 3, 1),
        ...     'b', make_array(1, 2, 2, 10),
        ...     'c', make_array(3, 4, 5, 6))
        >>> table
        a    | b    | c
        9    | 1    | 3
        3    | 2    | 4
        3    | 2    | 5
        1    | 10   | 6
        >>> table2 = Table().with_columns( 'a', make_array(9, 1, 1, 1),
        ... 'd', make_array(1, 2, 2, 10),
        ... 'e', make_array(3, 4, 5, 6))
        >>> table2
        a    | d    | e
        9    | 1    | 3
        1    | 2    | 4
        1    | 2    | 5
        1    | 10   | 6
        >>> table.join('a', table2)
        a    | b    | c    | d    | e
        1    | 10   | 6    | 2    | 4
        1    | 10   | 6    | 2    | 5
        1    | 10   | 6    | 10   | 6
        9    | 1    | 3    | 1    | 3
        >>> table.join('a', table2, 'a') # Equivalent to previous join
        a    | b    | c    | d    | e
        1    | 10   | 6    | 2    | 4
        1    | 10   | 6    | 2    | 5
        1    | 10   | 6    | 10   | 6
        9    | 1    | 3    | 1    | 3
        >>> table.join('a', table2, 'd') # Repeat column labels relabeled
        a    | b    | c    | a_2  | e
        1    | 10   | 6    | 9    | 3
        >>> table2 #table2 has three rows with a = 1
        a    | d    | e
        9    | 1    | 3
        1    | 2    | 4
        1    | 2    | 5
        1    | 10   | 6
        >>> table #table has only one row with a = 1
        a    | b    | c
        9    | 1    | 3
        3    | 2    | 4
        3    | 2    | 5
        1    | 10   | 6
        >>> table.join(['a', 'b'], table2, ['a', 'd']) # joining on multiple columns
        a    | b    | c    | e
        1    | 10   | 6    | 6
        9    | 1    | 3    | 3
        """
        if self.num_rows == 0 or other.num_rows == 0:
            return None
        if not other_label:
            other_label = column_label

        # checking to see if joining on multiple columns
        if _util.is_non_string_iterable(column_label):
            # then we are going to be joining multiple labels
            return self._multiple_join(column_label, other, other_label)

        # original single column join
        return self._join(column_label, other, other_label)

    def _join(self, column_label, other, other_label=[]):
        """joins when COLUMN_LABEL is a string"""
        if self.num_rows == 0 or other.num_rows == 0:
            return None
        if not other_label:
            other_label = column_label

        self_rows = self.index_by(column_label)
        other_rows = other.index_by(other_label)
        return self._join_helper([column_label], self_rows, other, [other_label], other_rows)

    def _multiple_join(self, column_label, other, other_label=[]):
        """joins when column_label is a non-string iterable"""
        assert len(column_label) == len(other_label), 'unequal number of columns'

        self_rows = self._multi_index(column_label)
        other_rows = other._multi_index(other_label)
        return self._join_helper(column_label, self_rows, other, other_label, other_rows)


    def _join_helper(self, column_label, self_rows, other, other_label, other_rows):
        # Gather joined rows from self_rows that have join values in other_rows
        joined_rows = []
        for v, rows in self_rows.items():
            if v in other_rows:
                joined_rows += [row + o for row in rows for o in other_rows[v]]
        if not joined_rows:
            return None

        # Build joined table
        self_labels = list(self.labels)
        other_labels = [self._unused_label(s) for s in other.labels]
        if (len(set(self_labels + other_labels)) != len(list(self_labels + other_labels))):
            other_labels = [self._unused_label_in_either_table(s, other) for s in other.labels]
        other_labels_map = dict(zip(other.labels, other_labels))
        joined = type(self)(self_labels + other_labels).with_rows(joined_rows)

        # Copy formats from both tables
        joined._formats.update(self._formats)
        for label in other._formats:
            joined._formats[other_labels_map[label]] = other._formats[label]

        # Remove redundant column, but perhaps save its formatting
        for duplicate in other_label:
            del joined[other_labels_map[duplicate]]
        for duplicate in other_label:
            if duplicate not in self._formats and duplicate in other._formats:
                joined._formats[duplicate] = other._formats[duplicate]

        for col in column_label[::-1]:
            joined = joined.move_to_start(col).sort(col)

        return joined

    def stats(self, ops=(min, max, np.median, sum)):
        """
        Compute statistics for each column and place them in a table.

        Args:
            ``ops`` -- A tuple of stat functions to use to compute stats.

        Returns:
            A ``Table`` with a prepended statistic column with the name of the
            fucntion's as the values and the calculated stats values per column.

        By default stats calculates the minimum, maximum, np.median, and sum of each
        column.

        >>> table = Table().with_columns(
        ...     'A', make_array(4, 0, 6, 5),
        ...     'B', make_array(10, 20, 17, 17),
        ...     'C', make_array(18, 13, 2, 9))
        >>> table.stats()
        statistic | A    | B    | C
        min       | 0    | 10   | 2
        max       | 6    | 20   | 18
        median    | 4.5  | 17   | 11
        sum       | 15   | 64   | 42

        Note, stats are calculated even on non-numeric columns which may lead to
        unexpected behavior or in more severe cases errors. This is why it may be best
        to eliminate non-numeric columns from the table before running stats.

        >>> table = Table().with_columns(
        ...     'B', make_array(10, 20, 17, 17),
        ...     'C', make_array("foo", "bar", "baz", "baz"))
        >>> table.stats()
        statistic | B    | C
        min       | 10   | bar
        max       | 20   | foo
        median    | 17   |
        sum       | 64   |
        >>> table.select('B').stats()
        statistic | B
        min       | 10
        max       | 20
        median    | 17
        sum       | 64

        ``ops`` can also be overridden to calculate custom stats.

        >>> table = Table().with_columns(
        ...     'A', make_array(4, 0, 6, 5),
        ...     'B', make_array(10, 20, 17, 17),
        ...     'C', make_array(18, 13, 2, 9))
        >>> def weighted_average(x):
        ...     return np.average(x, weights=[1, 0, 1.5, 1.25])
        >>> table.stats(ops=(weighted_average, np.mean, np.median, np.std))
        statistic        | A       | B       | C
        weighted_average | 5.13333 | 15.1333 | 8.6
        mean             | 3.75    | 16      | 10.5
        median           | 4.5     | 17      | 11
        std              | 2.27761 | 3.67423 | 5.85235
        """
        names = [op.__name__ for op in ops]
        ops = [_zero_on_type_error(op) for op in ops]
        columns = [[op(column) for op in ops] for column in self.columns]
        table = type(self)().with_columns(zip(self.labels, columns))
        stats = table._unused_label('statistic')
        table[stats] = names
        table.move_to_start(stats)
        return table

    def _as_label(self, index_or_label):
        """Convert index to label."""
        if isinstance(index_or_label, str):
            return index_or_label
        if isinstance(index_or_label, numbers.Integral):
            return self.labels[index_or_label]
        else:
            raise ValueError(str(index_or_label) + ' is not a label or index')

    def _as_labels(self, label_or_labels):
        """Convert single label to list and convert indices to labels."""
        return [self._as_label(s) for s in _as_labels(label_or_labels)]

    def _varargs_as_labels(self, label_list):
        """Converts a list of labels or singleton list of list of labels into
        a list of labels.  Useful when labels are passed as varargs."""
        return self._as_labels(_varargs_labels_as_list(label_list))

    def _unused_label(self, label):
        """Generate an unused label."""
        original = label
        existing = self.labels
        i = 2
        while label in existing:
            label = '{}_{}'.format(original, i)
            i += 1
        return label

    def _unused_label_in_either_table(self, label, other):
        original = label
        existing_self = self.labels
        existing_other = other.labels
        i = 2
        while label in existing_self:
            label = '{}_{}'.format(original, i)
            i += 1
            while label in existing_other:
                label = '{}_{}'.format(original, i)
                i += 1
        return label

    def _get_column(self, column_or_label):
        """Convert label to column and check column length."""
        c = column_or_label
        if isinstance(c, collections.abc.Hashable) and c in self.labels:
            return self[c]
        elif isinstance(c, numbers.Integral):
            return self[c]
        elif isinstance(c, str):
            raise ValueError('label "{}" not in labels {}'.format(c, self.labels))
        else:
            assert len(c) == self.num_rows, 'column length mismatch'
            return c

    def percentile(self, p):
        """Return a new table with one row containing the pth percentile for
        each column.

        Assumes that each column only contains one type of value.

        Returns a new table with one row and the same column labels.
        The row contains the pth percentile of the original column, where the
        pth percentile of a column is the smallest value that at at least as
        large as the p% of numbers in the column.

        >>> table = Table().with_columns(
        ...     'count',  make_array(9, 3, 3, 1),
        ...     'points', make_array(1, 2, 2, 10))
        >>> table
        count | points
        9     | 1
        3     | 2
        3     | 2
        1     | 10
        >>> table.percentile(80)
        count | points
        9     | 10
        """
        percentiles = [[_util.percentile(p, column)] for column in self.columns]
        return self._with_columns(percentiles)

    def sample(self, k=None, with_replacement=True, weights=None):
        """Return a new table where k rows are randomly sampled from the
        original table.

        Args:
            ``k`` -- specifies the number of rows (``int``) to be sampled from
               the table. Default is k equal to number of rows in the table.

            ``with_replacement`` -- (``bool``) By default True;
                Samples ``k`` rows with replacement from table, else samples
                ``k`` rows without replacement.

            ``weights`` -- Array specifying probability the ith row of the
                table is sampled. Defaults to None, which samples each row
                with equal probability. ``weights`` must be a valid probability
                distribution -- i.e. an array the length of the number of rows,
                summing to 1.

        Raises:
            ValueError -- if ``weights`` is not length equal to number of rows
                in the table; or, if ``weights`` does not sum to 1.

        Returns:
            A new instance of ``Table`` with ``k`` rows resampled.

        >>> jobs = Table().with_columns(
        ...     'job',  make_array('a', 'b', 'c', 'd'),
        ...     'wage', make_array(10, 20, 15, 8))
        >>> jobs
        job  | wage
        a    | 10
        b    | 20
        c    | 15
        d    | 8
        >>> jobs.sample() # doctest: +SKIP
        job  | wage
        b    | 20
        b    | 20
        a    | 10
        d    | 8
        >>> jobs.sample(with_replacement=True) # doctest: +SKIP
        job  | wage
        d    | 8
        b    | 20
        c    | 15
        a    | 10
        >>> jobs.sample(k = 2) # doctest: +SKIP
        job  | wage
        b    | 20
        c    | 15
        >>> ws =  make_array(0.5, 0.5, 0, 0)
        >>> jobs.sample(k=2, with_replacement=True, weights=ws) # doctest: +SKIP
        job  | wage
        a    | 10
        a    | 10
        >>> jobs.sample(k=2, weights=make_array(1, 0, 1, 0))
        Traceback (most recent call last):
            ...
        ValueError: probabilities do not sum to 1
        >>> jobs.sample(k=2, weights=make_array(1, 0, 0)) # Weights must be length of table.
        Traceback (most recent call last):
            ...
        ValueError: 'a' and 'p' must have same size
        """
        n = self.num_rows
        if k is None:
            k = n
        index = np.random.choice(n, k, replace=with_replacement, p=weights)
        columns = [[c[i] for i in index] for c in self.columns]
        sample = self._with_columns(columns)
        return sample

    def shuffle(self):
        """Return a new table where all the rows are randomly shuffled from the
        original table..

        Returns:
            A new instance of ``Table`` with all ``k`` rows shuffled.
        """
        return self.sample(with_replacement=False)

    def sample_from_distribution(self, distribution, k, proportions=False):
        """Return a new table with the same number of rows and a new column.
        The values in the distribution column are define a multinomial.
        They are replaced by sample counts/proportions in the output.

        >>> sizes = Table(['size', 'count']).with_rows([
        ...     ['small', 50],
        ...     ['medium', 100],
        ...     ['big', 50],
        ... ])
        >>> sizes.sample_from_distribution('count', 1000) # doctest: +SKIP
        size   | count | count sample
        small  | 50    | 239
        medium | 100   | 496
        big    | 50    | 265
        >>> sizes.sample_from_distribution('count', 1000, True) # doctest: +SKIP
        size   | count | count sample
        small  | 50    | 0.24
        medium | 100   | 0.51
        big    | 50    | 0.25
        """
        dist = self._get_column(distribution)
        total = sum(dist)
        assert total > 0 and np.all(dist >= 0), 'Counts or a distribution required'
        dist = dist/sum(dist)
        sample = np.random.multinomial(k, dist)
        if proportions:
            sample = sample / sum(sample)
        label = self._unused_label(self._as_label(distribution) + ' sample')
        return self.with_column(label, sample)

    def split(self, k):
        """Return a tuple of two tables where the first table contains
        ``k`` rows randomly sampled and the second contains the remaining rows.

        Args:
            ``k`` (int): The number of rows randomly sampled into the first
                table. ``k`` must be between 1 and ``num_rows - 1``.

        Raises:
            ``ValueError``: ``k`` is not between 1 and ``num_rows - 1``.

        Returns:
            A tuple containing two instances of ``Table``.

        >>> jobs = Table().with_columns(
        ...     'job',  make_array('a', 'b', 'c', 'd'),
        ...     'wage', make_array(10, 20, 15, 8))
        >>> jobs
        job  | wage
        a    | 10
        b    | 20
        c    | 15
        d    | 8
        >>> sample, rest = jobs.split(3)
        >>> sample # doctest: +SKIP
        job  | wage
        c    | 15
        a    | 10
        b    | 20
        >>> rest # doctest: +SKIP
        job  | wage
        d    | 8
        """
        if not 1 <= k <= self.num_rows - 1:
            raise ValueError("Invalid value of k. k must be between 1 and the"
                             "number of rows - 1")

        rows = np.random.permutation(self.num_rows)

        first = self.take(rows[:k])
        rest = self.take(rows[k:])
        for column_label in self._formats:
            first._formats[column_label] = self._formats[column_label]
            rest._formats[column_label] = self._formats[column_label]
        return first, rest


    def with_row(self, row):
        """Return a table with an additional row.

        Args:
            ``row`` (sequence): A value for each column.

        Raises:
            ``ValueError``: If the row length differs from the column count.

        >>> tiles = Table(make_array('letter', 'count', 'points'))
        >>> tiles.with_row(['c', 2, 3]).with_row(['d', 4, 2])
        letter | count | points
        c      | 2     | 3
        d      | 4     | 2
        """
        self = self.copy()
        self.append(row)
        return self

    def with_rows(self, rows):
        """Return a table with additional rows.

        Args:
            ``rows`` (sequence of sequences): Each row has a value per column.

            If ``rows`` is a 2-d array, its shape must be (_, n) for n columns.

        Raises:
            ``ValueError``: If a row length differs from the column count.

        >>> tiles = Table(make_array('letter', 'count', 'points'))
        >>> tiles.with_rows(make_array(make_array('c', 2, 3),
        ...     make_array('d', 4, 2)))
        letter | count | points
        c      | 2     | 3
        d      | 4     | 2
        """
        self = self.copy()
        self.append(self._with_columns(zip(*rows)))
        return self

    def with_column(self, label, values, formatter=None):
        """Return a new table with an additional or replaced column.

        Args:
            ``label`` (str): The column label. If an existing label is used,
                the existing column will be replaced in the new table.

            ``values`` (single value or sequence): If a single value, every
                value in the new column is ``values``. If sequence of values,
                new column takes on values in ``values``.

            ``formatter`` (single value): Specifies formatter for the new column. Defaults to no formatter.

        Raises:
            ``ValueError``: If
                - ``label`` is not a valid column name
                - if ``label`` is not of type (str)
                - ``values`` is a list/array that does not have the same
                    length as the number of rows in the table.

        Returns:
            copy of original table with new or replaced column

        >>> alphabet = Table().with_column('letter', make_array('c','d'))
        >>> alphabet = alphabet.with_column('count', make_array(2, 4))
        >>> alphabet
        letter | count
        c      | 2
        d      | 4
        >>> alphabet.with_column('permutes', make_array('a', 'g'))
        letter | count | permutes
        c      | 2     | a
        d      | 4     | g
        >>> alphabet
        letter | count
        c      | 2
        d      | 4
        >>> alphabet.with_column('count', 1)
        letter | count
        c      | 1
        d      | 1
        >>> alphabet.with_column(1, make_array(1, 2))
        Traceback (most recent call last):
            ...
        ValueError: The column label must be a string, but a int was given
        >>> alphabet.with_column('bad_col', make_array(1))
        Traceback (most recent call last):
            ...
        ValueError: Column length mismatch. New column does not have the same number of rows as table.
        """
        # Ensure that if with_column is called instead of with_columns;
        # no error is raised.

        new_table = self.copy()
        if formatter == {}:
            formatter = None
        elif isinstance(formatter, dict):
            formatter = formatter["formatter"]
        new_table.append_column(label, values, formatter)
        return new_table

    def with_columns(self, *labels_and_values, **formatter):
        """Return a table with additional or replaced columns.


        Args:
            ``labels_and_values``: An alternating list of labels and values
                or a list of label-value pairs. If one of the labels is in
                existing table, then every value in the corresponding column is
                set to that value. If label has only a single value (``int``),
                every row of corresponding column takes on that value.
            ''formatter'' (single Formatter value): A single formatter value
                that will be applied to all columns being added using this
                function call.

        Raises:
            ``ValueError``: If
                - any label in ``labels_and_values`` is not a valid column
                    name, i.e if label is not of type (str).
                - if any value in ``labels_and_values`` is a list/array and
                    does not have the same length as the number of rows in the
                    table.
            ``AssertionError``:
                - 'incorrect columns format', if passed more than one sequence
                    (iterables) for  ``labels_and_values``.
                - 'even length sequence required' if missing a pair in
                    label-value pairs.


        Returns:
            Copy of original table with new or replaced columns. Columns added
            in order of labels. Equivalent to ``with_column(label, value)``
            when passed only one label-value pair.


        >>> players = Table().with_columns('player_id',
        ...     make_array(110234, 110235), 'wOBA', make_array(.354, .236))
        >>> players
        player_id | wOBA
        110234    | 0.354
        110235    | 0.236
        >>> players = players.with_columns('salaries', 'N/A', 'season', 2016)
        >>> players
        player_id | wOBA  | salaries | season
        110234    | 0.354 | N/A      | 2016
        110235    | 0.236 | N/A      | 2016
        >>> salaries = Table().with_column('salary',
        ...     make_array(500000, 15500000))
        >>> players.with_columns('salaries', salaries.column('salary'),
        ...     'bonus', make_array(6, 1), formatter=_formats.CurrencyFormatter)
        player_id | wOBA  | salaries    | season | bonus
        110234    | 0.354 | $500,000    | 2016   | $6
        110235    | 0.236 | $15,500,000 | 2016   | $1
        >>> players.with_columns(2, make_array('$600,000', '$20,000,000'))
        Traceback (most recent call last):
            ...
        ValueError: The column label must be a string, but a int was given
        >>> players.with_columns('salaries', make_array('$600,000'))
        Traceback (most recent call last):
            ...
        ValueError: Column length mismatch. New column does not have the same number of rows as table.
        """
        if not isinstance(self, Table):
            raise TypeError('Use Table().with_columns() to create a new table, \
                not Table.with_columns()')
        if len(labels_and_values) == 1:
            labels_and_values = labels_and_values[0]
        if isinstance(labels_and_values, collections.abc.Mapping):
            labels_and_values = list(labels_and_values.items())
        if not isinstance(labels_and_values, collections.abc.Sequence):
            labels_and_values = list(labels_and_values)
        if not labels_and_values:
            return self
        first = labels_and_values[0]
        if not isinstance(first, str) and hasattr(first, '__iter__'):
            for pair in labels_and_values:
                assert len(pair) == 2, 'incorrect columns format'
            labels_and_values = [x for pair in labels_and_values for x in pair]
        assert len(labels_and_values) % 2 == 0, 'Even length sequence required'
        for i in range(0, len(labels_and_values), 2):
            label, values = labels_and_values[i], labels_and_values[i+1]
            self = self.with_column(label, values, formatter)
        return self



    def relabeled(self, label, new_label):
        """Return a new table with ``label`` specifying column label(s)
        replaced by corresponding ``new_label``.

        Args:
            ``label`` -- (str or array of str) The label(s) of
                columns to be changed.

            ``new_label`` -- (str or array of str): The new label(s) of
                columns to be changed. Same number of elements as label.

        Raises:
            ``ValueError`` -- if ``label`` does not exist in
                table, or if the ``label`` and ``new_label`` are not not of
                equal length. Also, raised if ``label`` and/or ``new_label``
                are not ``str``.

        Returns:
            New table with ``new_label`` in place of ``label``.

        >>> tiles = Table().with_columns('letter', make_array('c', 'd'),
        ...    'count', make_array(2, 4))
        >>> tiles
        letter | count
        c      | 2
        d      | 4
        >>> tiles.relabeled('count', 'number')
        letter | number
        c      | 2
        d      | 4
        >>> tiles  # original table unmodified
        letter | count
        c      | 2
        d      | 4
        >>> tiles.relabeled(make_array('letter', 'count'),
        ...   make_array('column1', 'column2'))
        column1 | column2
        c       | 2
        d       | 4
        >>> tiles.relabeled(make_array('letter', 'number'),
        ...  make_array('column1', 'column2'))
        Traceback (most recent call last):
            ...
        ValueError: Invalid labels. Column labels must already exist in table in order to be replaced.
        """
        copy = self.copy()
        copy.relabel(label, new_label)
        return copy

    # Deprecated
    def with_relabeling(self, *args):
        warnings.warn("with_relabeling is deprecated; use relabeled", FutureWarning)
        return self.relabeled(*args)

    def bin(self, *columns, **vargs):
        """Group values by bin and compute counts per bin by column.

        By default, bins are chosen to contain all values in all columns. The
        following named arguments from numpy.histogram can be applied to
        specialize bin widths:

        If the original table has n columns, the resulting binned table has
        n+1 columns, where column 0 contains the lower bound of each bin.

        Args:
            ``columns`` (str or int): Labels or indices of columns to be
                binned. If empty, all columns are binned.

            ``bins`` (int or sequence of scalars): If bins is an int,
                it defines the number of equal-width bins in the given range
                (10, by default). If bins is a sequence, it defines the bin
                edges, including the rightmost edge, allowing for non-uniform
                bin widths.

            ``range`` ((float, float)): The lower and upper range of
                the bins. If not provided, range contains all values in the
                table. Values outside the range are ignored.

            ``density`` (bool): If False, the result will contain the number of
                samples in each bin. If True, the result is the value of the
                probability density function at the bin, normalized such that
                the integral over the range is 1. Note that the sum of the
                histogram values will not be equal to 1 unless bins of unity
                width are chosen; it is not a probability mass function.
        """
        if columns:
            self = self.select(*columns)
        if 'normed' in vargs:
            vargs.setdefault('density', vargs.pop('normed'))
        density = vargs.get('density', False)
        tag = 'density' if density else 'count'

        cols = list(self._columns.values())
        _, bins = np.histogram(cols, **vargs)

        binned = type(self)().with_column('bin', bins)
        for label in self.labels:
            counts, _ = np.histogram(self[label], bins=bins, density=density)
            binned[label + ' ' + tag] = np.append(counts, 0)
        return binned

    def move_column(self, label, index):
        """Returns a new table with specified column moved to the specified column index.

        Args:
            ``label`` (str) A single label of column to be moved.

            ``index`` (int) A single index of column to move to.

        >>> titanic = Table().with_columns('age', make_array(21, 44, 56, 89, 95
        ...    , 40, 80, 45), 'survival', make_array(0,0,0,1, 1, 1, 0, 1),
        ...    'gender',  make_array('M', 'M', 'M', 'M', 'F', 'F', 'F', 'F'),
        ...    'prediction', make_array(0, 0, 1, 1, 0, 1, 0, 1))
        >>> titanic
        age  | survival | gender | prediction
        21   | 0        | M      | 0
        44   | 0        | M      | 0
        56   | 0        | M      | 1
        89   | 1        | M      | 1
        95   | 1        | F      | 0
        40   | 1        | F      | 1
        80   | 0        | F      | 0
        45   | 1        | F      | 1
        >>> titanic.move_column('survival', 3)
        age  | gender | prediction | survival
        21   | M      | 0          | 0
        44   | M      | 0          | 0
        56   | M      | 1          | 0
        89   | M      | 1          | 1
        95   | F      | 0          | 1
        40   | F      | 1          | 1
        80   | F      | 0          | 0
        45   | F      | 1          | 1
        """

        table = type(self)()
        col_order = list(self._columns)
        label_idx = col_order.index(self._as_label(label))
        col_to_move = col_order.pop(label_idx)
        col_order.insert(index, col_to_move)
        for col in col_order:
            table[col] = self[col]
        return table

    ##########################
    # Exporting / Displaying #
    ##########################

    def __str__(self):
        return self.as_text(self.max_str_rows)

    __repr__ = __str__

    def _repr_html_(self):
        return self.as_html(self.max_str_rows)

    def show(self, max_rows=0):
        """Display the table.
	
	Args:
	    ``max_rows``: Maximum number of rows to be output by the function
	
	Returns:
	    A subset of the Table with number of rows specified in ``max_rows``.
	    First ``max_rows`` number of rows are displayed. If no value is passed
	    for ``max_rows``, then the entire Table is returned.
	    
	Examples:
	
	>>> t = Table.from_records([
	...   {
	...    'column1':'data1',
	...    'column2':86,
	...    'column3':'b',
	...    'column4':5,
	...   },
	...   {
	...    'column1':'data2',
	...    'column2':51,
	...    'column3':'c',
	...    'column4':3,
	...   },
	...   {
	...    'column1':'data3',
	...    'column2':32,
	...    'column3':'a',
	...    'column4':6,
	...   }
	... ])
        
        >>> t
        column1 | column2 | column3 | column4
        data1   | 86      | b       | 5
        data2   | 51      | c       | 3
        data3   | 32      | a       | 6
	
	>>> t.show()
	<IPython.core.display.HTML object>
	
	>>> t.show(max_rows=2)
	<IPython.core.display.HTML object>
	
	"""
        IPython.display.display(IPython.display.HTML(self.as_html(max_rows)))

    max_str_rows = 10

    @staticmethod
    def _use_html_if_available(format_fn):
        """Use the value's HTML rendering if available, overriding format_fn."""
        def format_using_as_html(v, label=False):
            if not label and hasattr(v, 'as_html'):
                return v.as_html()
            else:
                return format_fn(v, label)
        return format_using_as_html

    def _get_column_formatters(self, max_rows, as_html):
        """Return one value formatting function per column.

        Each function has the signature f(value, label=False) -> str
        """
        formats = {s: self._formats.get(s, self.formatter) for s in self.labels}
        cols = self._columns.items()
        fmts = [formats[k].format_column(k, v[:max_rows]) for k, v in cols]
        if as_html:
            fmts = list(map(type(self)._use_html_if_available, fmts))
        return fmts

    def as_text(self, max_rows=0, sep=" | "):
        """Format table as text
            
            Args:   
                max_rows(int) The maximum number of rows to be present in the converted string of table. (Optional Argument)
                sep(str) The seperator which will appear in converted string between the columns. (Optional Argument)
                
            Returns:
                String form of the table
                
                The table is just converted to a string with columns seperated by the seperator(argument- default(' | ')) and rows seperated by '\\n'
                
                Few examples of the as_text() method are as follows: 

                1.

                >>> table = Table().with_columns({'name': ['abc', 'xyz', 'uvw'], 'age': [12,14,20],'height': [5.5,6.0,5.9],})
                >>> table
                name | age  | height
                abc  | 12   | 5.5
                xyz  | 14   | 6
                uvw  | 20   | 5.9

                >>> table_astext = table.as_text()
                >>> table_astext
                'name | age  | height\\nabc  | 12   | 5.5\\nxyz  | 14   | 6\\nuvw  | 20   | 5.9'

                >>> type(table)
                <class 'datascience.tables.Table'>

                >>> type(table_astext)
                <class 'str'>
                 
                2.

                >>> sizes = Table(['size', 'count']).with_rows([     ['small', 50],     ['medium', 100],     ['big', 50], ])
                >>> sizes
                size   | count
                small  | 50
                medium | 100
                big    | 50

                >>> sizes_astext = sizes.as_text()
                >>> sizes_astext
                'size   | count\\nsmall  | 50\\nmedium | 100\\nbig    | 50'

                3. 

                >>> sizes_astext = sizes.as_text(1)
                >>> sizes_astext
                'size  | count\\nsmall | 50\\n... (2 rows omitted)'

                4.

                >>> sizes_astext = sizes.as_text(2, ' - ')
                >>> sizes_astext
                'size   - count\\nsmall  - 50\\nmedium - 100\\n... (1 rows omitted)'

        """
        if not max_rows or max_rows > self.num_rows:
            max_rows = self.num_rows
        omitted = max(0, self.num_rows - max_rows)
        labels = self._columns.keys()
        fmts = self._get_column_formatters(max_rows, False)
        rows = [[fmt(label, label=True) for fmt, label in zip(fmts, labels)]]
        for row in itertools.islice(self.rows, max_rows):
            rows.append([f(v, label=False) for v, f in zip(row, fmts)])
        lines = [sep.join(row) for row in rows]
        if omitted:
            lines.append('... ({} rows omitted)'.format(omitted))
        return '\n'.join([line.rstrip() for line in lines])

    def as_html(self, max_rows=0):
<<<<<<< HEAD
        r"""Format table as HTML.
	
	Args:
	    ``max_rows``: Number of rows from the Table to be displayed as HTML elements.
	
	Returns:
	    A representation of the Table in HTML format, specified using HTML tags.
	    The number of rows in this HTML representation is obtained from the number
	    passed in the argument ``max_rows``. First ``max_rows`` number of rows are displayed.
	    The entire Table is displayed in HTML format if no values are passed through ``max_rows``.
	    
	Examples:
	
	>>> t = Table.from_records([
	...   {
	...    'column1':'data1',
	...    'column2':86,
	...    'column3':'b',
	...    'column4':5,
	...   },
	...   {
	...    'column1':'data2',
	...    'column2':51,
	...    'column3':'c',
	...    'column4':3,
	...   },
	...   {
	...    'column1':'data3',
	...    'column2':32,
	...    'column3':'a',
	...    'column4':6,
	...   }
	... ])
        
        >>> t
        column1 | column2 | column3 | column4
        data1   | 86      | b       | 5
        data2   | 51      | c       | 3
        data3   | 32      | a       | 6
	
	>>> t.as_html()
	'<table border="1" class="dataframe">\n    <thead>\n        <tr>\n            <th>column1</th> <th>column2</th> <th>column3</th> <th>column4</th>\n        </tr>\n    </thead>\n    <tbody>\n        <tr>\n            <td>data1  </td> <td>86     </td> <td>b      </td> <td>5      </td>\n        </tr>\n        <tr>\n            <td>data2  </td> <td>51     </td> <td>c      </td> <td>3      </td>\n        </tr>\n        <tr>\n            <td>data3  </td> <td>32     </td> <td>a      </td> <td>6      </td>\n        </tr>\n    </tbody>\n</table>'
	
	>>> t.as_html(max_rows=2)
	'<table border="1" class="dataframe">\n    <thead>\n        <tr>\n            <th>column1</th> <th>column2</th> <th>column3</th> <th>column4</th>\n        </tr>\n    </thead>\n    <tbody>\n        <tr>\n            <td>data1  </td> <td>86     </td> <td>b      </td> <td>5      </td>\n        </tr>\n        <tr>\n            <td>data2  </td> <td>51     </td> <td>c      </td> <td>3      </td>\n        </tr>\n    </tbody>\n</table>\n<p>... (1 rows omitted)</p>'
	
	"""
=======
        """Format table as HTML
            
            Args:   
                max_rows(int) The maximum number of rows to be present in the converted string of table. (Optional Argument)
                
            Returns:
                String representing the HTML form of the table
                
                The table is converted to the html format of the table which can be used on a website to represent the table.
                
                Few examples of the as_html() method are as follows. 
                - These examples seem difficult for us to observe and understand since they are in html format, 
                they are useful when you want to display the table on webpages
                
                1. Simple table being converted to HTML

                >>> table = Table().with_columns({'name': ['abc', 'xyz', 'uvw'], 'age': [12,14,20],'height': [5.5,6.0,5.9],})

                >>> table
                name | age  | height
                abc  | 12   | 5.5
                xyz  | 14   | 6
                uvw  | 20   | 5.9

                >>> table_as_html = table.as_html()
                >>> table_as_html
                '<table border="1" class="dataframe">\\n    <thead>\\n        <tr>\\n            
                <th>name</th> <th>age</th> <th>height</th>\\n        
                </tr>\\n    </thead>\\n    <tbody>\\n        
                <tr>\\n            <td>abc </td> <td>12  </td> <td>5.5   </td>\\n        </tr>\\n        
                <tr>\\n            <td>xyz </td> <td>14  </td> <td>6     </td>\\n        </tr>\\n        
                <tr>\\n            <td>uvw </td> <td>20  </td> <td>5.9   </td>\\n        </tr>\\n    
                </tbody>\\n</table>'

                2. Simple table being converted to HTML with max_rows passed in

                >>> table
                name | age  | height
                abc  | 12   | 5.5
                xyz  | 14   | 6
                uvw  | 20   | 5.9

                >>> table_as_html_2 = table.as_html(max_rows = 2)
                >>> table_as_html_2
                '<table border="1" class="dataframe">\\n    <thead>\\n        <tr>\\n            
                <th>name</th> <th>age</th> <th>height</th>\\n        
                </tr>\\n    </thead>\\n    <tbody>\\n        
                <tr>\\n            <td>abc </td> <td>12  </td> <td>5.5   </td>\\n        </tr>\\n        
                <tr>\\n            <td>xyz </td> <td>14  </td> <td>6     </td>\\n        </tr>\\n    
                </tbody>\\n</table>\\n<p>... (1 rows omitted)</p>'


        """
>>>>>>> 66e75be8
        if not max_rows or max_rows > self.num_rows:
            max_rows = self.num_rows
        omitted = max(0, self.num_rows - max_rows)
        labels = self.labels
        lines = [
            (0, '<table border="1" class="dataframe">'),
            (1, '<thead>'),
            (2, '<tr>'),
            (3, ' '.join('<th>' + label + '</th>' for label in labels)),
            (2, '</tr>'),
            (1, '</thead>'),
            (1, '<tbody>'),
        ]
        fmts = self._get_column_formatters(max_rows, True)
        for row in itertools.islice(self.rows, max_rows):
            lines += [
                (2, '<tr>'),
                (3, ' '.join('<td>' + fmt(v, label=False) + '</td>' for
                    v, fmt in zip(row, fmts))),
                (2, '</tr>'),
            ]
        lines.append((1, '</tbody>'))
        lines.append((0, '</table>'))
        if omitted:
            lines.append((0, '<p>... ({} rows omitted)</p>'.format(omitted)))
        return '\n'.join(4 * indent * ' ' + text for indent, text in lines)

    def index_by(self, column_or_label):
        r"""Return a dict keyed by values in a column that contains lists of
        rows corresponding to each value.
	
	Args:
	    ``columns_or_labels``: Name or label of a column of the Table,
	    values of which are keys in the returned dict.
	
	Returns:
	    A dictionary with values from the column specified in the argument
	    ``columns_or_labels`` as keys. The corresponding data is a list of
	    Row of values from the rest of the columns of the Table.
	    
	Examples:
	
	>>> t = Table.from_records([
	...   {
	...    'column1':'data1',
	...    'column2':86,
	...    'column3':'b',
	...    'column4':5,
	...   },
	...   {
	...    'column1':'data2',
	...    'column2':51,
	...    'column3':'c',
	...    'column4':3,
	...   },
	...   {
	...    'column1':'data3',
	...    'column2':32,
	...    'column3':'a',
	...    'column4':6,
	...   }
	... ])
        
        >>> t
        column1 | column2 | column3 | column4
        data1   | 86      | b       | 5
        data2   | 51      | c       | 3
        data3   | 32      | a       | 6
	
	>>> t.index_by('column2')
	{86: [Row(column1='data1', column2=86, column3='b', column4=5)], 51: [Row(column1='data2', column2=51, column3='c', column4=3)], 32: [Row(column1='data3', column2=32, column3='a', column4=6)]}
	
	>>> t.index_by('column3')
	{'b': [Row(column1='data1', column2=86, column3='b', column4=5)], 'c': [Row(column1='data2', column2=51, column3='c', column4=3)], 'a': [Row(column1='data3', column2=32, column3='a', column4=6)]}
	    
        """
        column = self._get_column(column_or_label)
        index = {}
        for key, row in zip(column, self.rows):
            if isinstance(key, tuple):
                key_transformed = list(key)
            else:
                key_transformed = [key]
            has_null = pandas.isnull(key_transformed)
            if any(has_null):
                for i in range(len(key_transformed)):
                    if pandas.isnull(key_transformed[i]):
                        key_transformed[i] = np.nan
            key = tuple(key_transformed) if len(key_transformed) > 1 else key_transformed[0]
            index.setdefault(key, []).append(row)
        return index

    def _multi_index(self, columns_or_labels):
        """Returns a dict keyed by a tuple of the values that correspond to
        the selected COLUMNS_OR_LABELS, with values corresponding to """
        columns = [self._get_column(col) for col in columns_or_labels]
        index = {}
        for key, row in zip(zip(*columns), self.rows):
            index.setdefault(key, []).append(row)
        return index

    def to_df(self):
        """Convert the table to a Pandas DataFrame.
            
            Args:
                None
            
            Returns:
                The Pandas DataFrame of the table
                
             It just converts the table to Pandas DataFrame so that we can use 
             DataFrame instead of the table at some required places.
             
             Here's an example of using the to_df() method:
             
            >>> table = Table().with_columns({'name': ['abc', 'xyz', 'uvw'],
            ... 'age': [12,14,20],
            ... 'height': [5.5,6.0,5.9],
            ... })
                        
            >>> table
            name | age  | height
            abc  | 12   | 5.5
            xyz  | 14   | 6
            uvw  | 20   | 5.9
            
            >>> table_df = table.to_df()
            
            >>> table_df
              name  age  height
            0  abc   12     5.5
            1  xyz   14     6.0
            2  uvw   20     5.9
            
            >>> type(table)
            <class 'datascience.tables.Table'>

            >>> type(table_df)
            <class 'pandas.core.frame.DataFrame'>

        """
        return pandas.DataFrame(self._columns)

    def to_csv(self, filename):
        """Creates a CSV file with the provided filename.

        The CSV is created in such a way that if we run
        ``table.to_csv('my_table.csv')`` we can recreate the same table with
        ``Table.read_table('my_table.csv')``.

        Args:
            ``filename`` (str): The filename of the output CSV file.

        Returns:
            None, outputs a file with name ``filename``.

        >>> jobs = Table().with_columns(
        ...     'job',  make_array('a', 'b', 'c', 'd'),
        ...     'wage', make_array(10, 20, 15, 8))
        >>> jobs
        job  | wage
        a    | 10
        b    | 20
        c    | 15
        d    | 8
        >>> jobs.to_csv('my_table.csv') # doctest: +SKIP
        <outputs a file called my_table.csv in the current directory>
        """
        # index=False avoids row numbers in the output
        self.to_df().to_csv(filename, index=False)

    def to_array(self):
        """Convert the table to a structured NumPy array.

        The resulting array contains a sequence of rows from the table.

        Args:
            None

        Returns:
            arr: a NumPy array

        The following is an example of calling to_array()
        >>> t = Table().with_columns([
        ... 'letter', ['a','b','c','z'],
        ... 'count', [9,3,3,1],
        ... 'points', [1,2,2,10],
        ... ])

        >>> t
        letter | count | points
        a      | 9     | 1
        b      | 3     | 2
        c      | 3     | 2
        z      | 1     | 10

        >>> example = t.to_array()

        >>> example
        array([('a', 9,  1), ('b', 3,  2), ('c', 3,  2), ('z', 1, 10)],
        dtype=[('letter', '<U1'), ('count', '<i8'), ('points', '<i8')])

        >>> example['letter']
        array(['a', 'b', 'c', 'z'],
        dtype='<U1')
        """
        dt = np.dtype(list(zip(self.labels, (c.dtype for c in self.columns))))
        arr = np.empty_like(self.columns[0], dt)
        for label in self.labels:
            arr[label] = self[label]
        return arr

    ##################
    # Visualizations #
    ##################

    # As RGB tuples
    chart_colors = (
        (0.0, 30/256, 66/256),
        (1.0, 200/256, 44/256),
        (0.0, 150/256, 207/256),
        (30/256, 100/256, 0.0),
        (172/256, 60/256, 72/256),
    )
    chart_colors += tuple(tuple((x+0.7)/2 for x in c) for c in chart_colors)

    plotly_chart_colors = tuple(
        f"rgb({tup[0]},{tup[1]},{tup[2]})" for tup in
        tuple(tuple(int(256 * val) for val in tup) for tup in chart_colors)
    )


    default_alpha = 0.7

    default_width = 6
    default_height = 4

    default_options = {
        'alpha': default_alpha,
    }

    @staticmethod
    def _import_plotly():
        """
        Imports required plotly libraries and functions into the global namespace
        """
        global go, make_subplots
        import plotly.graph_objects as go
        from plotly.subplots import make_subplots

    @classmethod
    def interactive_plots(cls):
        """
        Redirects ``plot``, ``barh``, ``hist``, and ``scatter`` to their plotly equivalents

        Sets a global variable that redirects ``Table.plot`` to ``Table.iplot``, ``Table.barh`` to
        ``Table.ibarh``, etc. This can be turned off by calling ``Table.static_plots``.

        >>> table = Table().with_columns(
        ...     'days',  make_array(0, 1, 2, 3, 4, 5),
        ...     'price', make_array(90.5, 90.00, 83.00, 95.50, 82.00, 82.00),
        ...     'projection', make_array(90.75, 82.00, 82.50, 82.50, 83.00, 82.50))
        >>> table
        days | price | projection
        0    | 90.5  | 90.75
        1    | 90    | 82
        2    | 83    | 82.5
        3    | 95.5  | 82.5
        4    | 82    | 83
        5    | 82    | 82.5
        >>> table.plot('days') # doctest: +SKIP
        <matplotlib line graph with days as x-axis and lines for price and projection>
        >>> Table.interactive_plots()
        >>> table.plot('days') # doctest: +SKIP
        <plotly interactive line graph with days as x-axis and lines for price and projection>
        """
        global _INTERACTIVE_PLOTS
        _INTERACTIVE_PLOTS = True
        if go is None or make_subplots is None:
            cls._import_plotly()

    @classmethod
    def static_plots(cls):
        """
        Turns off redirection of ``plot``, ``barh``, ``hist``, and ``scatter`` to their plotly equivalents

        Unsets a global variable that redirects ``Table.plot`` to ``Table.iplot``, ``Table.barh`` to
        ``Table.ibarh``, etc. This can be turned on by calling ``Table.interactive_plots``.

        >>> table = Table().with_columns(
        ...     'days',  make_array(0, 1, 2, 3, 4, 5),
        ...     'price', make_array(90.5, 90.00, 83.00, 95.50, 82.00, 82.00),
        ...     'projection', make_array(90.75, 82.00, 82.50, 82.50, 83.00, 82.50))
        >>> table
        days | price | projection
        0    | 90.5  | 90.75
        1    | 90    | 82
        2    | 83    | 82.5
        3    | 95.5  | 82.5
        4    | 82    | 83
        5    | 82    | 82.5
        >>> table.plot('days') # doctest: +SKIP
        <matplotlib line graph with days as x-axis and lines for price and projection>
        >>> Table.interactive_plots()
        >>> table.plot('days') # doctest: +SKIP
        <plotly interactive line graph with days as x-axis and lines for price and projection>
        >>> Table.static_plots()
        >>> table.plot('days') # doctest: +SKIP
        <matplotlib line graph with days as x-axis and lines for price and projection>
        """
        global _INTERACTIVE_PLOTS
        _INTERACTIVE_PLOTS = False

    def plot(self, column_for_xticks=None, select=None, overlay=True, width=None, height=None, **vargs):
        """Plot line charts for the table. Redirects to ``Table#iplot`` for plotly charts if interactive
        plots are enabled with ``Table#interactive_plots``

        Args:
            column_for_xticks (``str/array``): A column containing x-axis labels

        Kwargs:
            overlay (bool): create a chart with one color per data column;
                if False, each plot will be displayed separately.

            show (bool): whether to show the figure if using interactive plots; if false, the figure 
                is returned instead

            vargs: Additional arguments that get passed into `plt.plot`.
                See http://matplotlib.org/api/pyplot_api.html#matplotlib.pyplot.plot
                for additional arguments that can be passed into vargs.
        Raises:
            ValueError -- Every selected column must be numerical.

        Returns:
            Returns a line plot (connected scatter). Each plot is labeled using
            the values in `column_for_xticks` and one plot is produced for all
            other columns in self (or for the columns designated by `select`).

        >>> table = Table().with_columns(
        ...     'days',  make_array(0, 1, 2, 3, 4, 5),
        ...     'price', make_array(90.5, 90.00, 83.00, 95.50, 82.00, 82.00),
        ...     'projection', make_array(90.75, 82.00, 82.50, 82.50, 83.00, 82.50))
        >>> table
        days | price | projection
        0    | 90.5  | 90.75
        1    | 90    | 82
        2    | 83    | 82.5
        3    | 95.5  | 82.5
        4    | 82    | 83
        5    | 82    | 82.5
        >>> table.plot('days') # doctest: +SKIP
        <line graph with days as x-axis and lines for price and projection>
        >>> table.plot('days', overlay=False) # doctest: +SKIP
        <line graph with days as x-axis and line for price>
        <line graph with days as x-axis and line for projection>
        >>> table.plot('days', 'price') # doctest: +SKIP
        <line graph with days as x-axis and line for price>
        """
        global _INTERACTIVE_PLOTS
        if _INTERACTIVE_PLOTS:
            return self.iplot(column_for_xticks, select, overlay, width, height, **vargs)

        options = self.default_options.copy()
        options.update(vargs)

        if width is None:
            width = self.default_width

        if height is None:
            height = self.default_width

        if column_for_xticks is not None:
            x_data, y_labels = self._split_column_and_labels(column_for_xticks)
            x_label = self._as_label(column_for_xticks)
        else:
            x_data, y_labels = None, self.labels
            x_label = None
        if select is not None:
            y_labels = self._as_labels(select)

        if x_data is not None:
            self = self.sort(x_data)
            x_data = np.sort(x_data)

        def draw(axis, label, color):
            if x_data is None:
                axis.plot(self[label], color=color, **options)
            else:
                axis.plot(x_data, self[label], color=color, **options)

        self._visualize(x_label, y_labels, None, overlay, draw, _vertical_x, width=width, height=height)

    def iplot(self, column_for_xticks=None, select=None, overlay=True, width=None, height=None, show=True, **vargs):
        """Plot interactive line charts for the table using plotly.

        Args:
            column_for_xticks (``str/array``): A column containing x-axis labels

        Kwargs:
            overlay (bool): create a chart with one color per data column;
                if False, each plot will be displayed separately.

            width (int): the width (in pixels) of the plot area

            height (int): the height (in pixels) of the plot area

            show (bool): whether to show the figure; if false, the figure is returned instead

            vargs (dict): additional kwargs passed to ``plotly.graph_objects.Figure.update_layout``

        Raises:
            ValueError -- Every selected column must be numerical.

        Returns:
            Returns a line plot (connected scatter). Each plot is labeled using
            the values in `column_for_xticks` and one plot is produced for all
            other columns in self (or for the columns designated by `select`).

        >>> table = Table().with_columns(
        ...     'days',  make_array(0, 1, 2, 3, 4, 5),
        ...     'price', make_array(90.5, 90.00, 83.00, 95.50, 82.00, 82.00),
        ...     'projection', make_array(90.75, 82.00, 82.50, 82.50, 83.00, 82.50))
        >>> table
        days | price | projection
        0    | 90.5  | 90.75
        1    | 90    | 82
        2    | 83    | 82.5
        3    | 95.5  | 82.5
        4    | 82    | 83
        5    | 82    | 82.5
        >>> table.iplot("price", "projection") # doctest: +SKIP
        <plotly line graph with days as x-axis and lines for price and projection>
        >>> table.iplot("days", make_array("price", "projection")) # doctest: +SKIP
        <plotly line graph with days as x-axis and line for price>
        <plotly line graph with days as x-axis and line for projection>
        >>> table.iplot("days", make_array("price", "projection"), overlay=False) # doctest: +SKIP
        <plotly line graph with days as x-axis and line for price>
        """
        if go is None or make_subplots is None:
            self._import_plotly()
        
        if column_for_xticks is not None:
            x_data, y_labels = self._split_column_and_labels(column_for_xticks)
            x_label = self._as_label(column_for_xticks)
        else:
            x_data, y_labels = None, self.labels
            x_label = None

        if select is not None:
            y_labels = self._as_labels(select)

        if x_data is not None:
            self = self.sort(x_data)
            x_data = np.sort(x_data)

        n = len(y_labels)
        colors = list(itertools.islice(itertools.cycle(self.plotly_chart_colors), n))

        if overlay:
            fig = go.Figure()
            for i, label in enumerate(y_labels):
                fig.add_trace(
                    go.Scatter(
                        x=x_data,
                        y=self[label],
                        mode='lines',
                        name=label,
                        line=dict(color=colors[i])
                    )
                )
            fig.update_layout(
                xaxis_title=x_label,
                yaxis_title=y_labels[0] if len(y_labels) == 1 else None,
                height=height,
                width=width
            )

        else:
            fig = make_subplots(rows=n, cols=1)
            for i, label in enumerate(y_labels):
                fig.append_trace(
                    go.Scatter(
                        x=x_data,
                        y=self[label],
                        mode='lines',
                        name=label,
                        line=dict(color=colors[i])
                    ),
                    row = i + 1,
                    col = 1,
                )
                fig.update_xaxes(title_text=column_for_xticks, row=i+1, col=1)
                fig.update_yaxes(title_text=label, row=i+1, col=1)

            fig.update_layout(
                width=width,
                height=height if height is not None else 400 * n,
                showlegend=False
            )

        fig.update_layout(**vargs)

        if show:
            fig.show()
        else:
            return fig

    def _ibar(self, orientation, column_for_categories=None, select=None, overlay=True, width=None, height=None, show=True, **vargs):
        """Plot interactive bar charts for the table using plotly.

        Args:
            orientation (str): either 'h' to produce a horizontal bar chart or 'v' to produce a
                vertical bar chart.

        Kwargs:
            column_for_categories (str): A column containing y-axis categories
                used to create buckets for bar chart.

            overlay (bool): create a chart with one color per data column;
                if False, each will be displayed separately.

            width (int): the width (in pixels) of the plot area

            height (int): the height (in pixels) of the plot area

            show (bool): whether to show the figure; if false, the figure is returned instead

            vargs (dict): additional kwargs passed to ``plotly.graph_objects.Figure.update_layout``

        Raises:
            ValueError -- Every selected except column for ``column_for_categories``
                must be numerical.

        Returns:
            Bar graph with buckets specified by ``column_for_categories``.
            Each plot is labeled using the values in ``column_for_categories``
            and one plot is produced for every other column (or for the columns
            designated by ``select``).
        """
        assert orientation in ('h', 'v'), "orientation must be in ('h', 'v')"
        horizontal = orientation == 'h'

        if go is None or make_subplots is None:
            self._import_plotly()

        def make_unique_labels(labels):
        # Since Plotly bar charts don't allow duplicate labels, this function
        # takes in a list of labels and pads duplicates with a unique amount of
        # zero width white space.
            unique_labels = list(set(labels))
            if len(unique_labels) != len(labels):
                space_count = dict(zip(unique_labels, [0] * len(unique_labels)))
                updated_labels = [''] * len(labels)
                for i in range(len(labels)):
                    updated_labels[i] = ''.join(['\u200c' * space_count[labels[i]], str(labels[i]), '  '])
                    space_count[labels[i]] += 1
                return updated_labels
            labels = ["".join([str(label), '  ']) for label in labels]
            return labels

        ticks, labels = self._split_column_and_labels(column_for_categories)
        ticks = ticks[::-1] if horizontal else ticks
        ticks_unique = make_unique_labels(ticks)
        if select is not None:
            labels = self._as_labels(select)
        col_label = self._as_label(column_for_categories)

        colors = list(itertools.islice(itertools.cycle(self.plotly_chart_colors), len(labels)))

        bar_width = 20
        margin = 5

        if overlay:
            height = max(len(ticks) * (margin + bar_width * len(labels)), 500)
        else:
            subplot_height = max(len(ticks) * (margin + bar_width), 500)
            height = subplot_height * len(labels)

        if overlay:
            fig = go.Figure()

            if width:
                fig.update_layout(width = width)
            if height:
                fig.update_layout(height = height)

            for i in range(len(labels)):
                if horizontal:
                    x = np.flip(self.column(labels[i]))
                    y = ticks_unique
                    hovertemplate = '(%{x}, %{customdata})'
                else:
                    x = ticks_unique
                    y = self.column(labels[i])
                    hovertemplate = '(%{customdata}, %{y})'

                fig.add_trace(go.Bar(
                    x = x,
                    y = y,
                    name = labels[i],
                    orientation = orientation,
                    marker_color = colors[i],
                    customdata = ticks,
                    hovertemplate = hovertemplate,
                    opacity = 0.7
                ))

            if horizontal:
                fig.update_xaxes(title_text = labels[0] if len(labels) == 1 else None)
                fig.update_yaxes(title_text = col_label, type = 'category', dtick = 1, showticklabels = True)
            else:
                fig.update_xaxes(title_text = col_label, type = 'category', dtick = 1, showticklabels = True)
                fig.update_yaxes(title_text = labels[0] if len(labels) == 1 else None)

        else:
            fig = make_subplots(rows = len(labels), cols = 1, vertical_spacing = 0.1, row_heights = [subplot_height] * len(labels))

            if width:
                fig.update_layout(width = width)
            if height:
                fig.update_layout(height = height)

            for i in range(len(labels)):
                if horizontal:
                    x = np.flip(self.column(labels[i]))
                    y = ticks_unique
                    hovertemplate = '(%{x}, %{customdata})'
                else:
                    x = ticks_unique
                    y = self.column(labels[i])
                    hovertemplate = '(%{customdata}, %{y})'

                fig.append_trace(go.Bar(
                    x = x,
                    y = y,
                    name = labels[i],
                    orientation = orientation,
                    customdata = ticks,
                    hovertemplate = hovertemplate,
                    marker_color = colors[i],
                    opacity = 0.7
                ), row = i + 1, col = 1)

                if horizontal:
                    fig.update_yaxes(title_text = col_label, type = 'category', dtick = 1, showticklabels = True)
                    fig.update_xaxes(title_text = labels[i], row = i + 1, col = 1)
                else:
                    fig.update_yaxes(title_text = labels[i], row = i + 1, col = 1)
                    fig.update_xaxes(title_text = col_label, type = 'category', dtick = 1, showticklabels = True)

            fig.update_layout(showlegend=False)

        fig.update_layout(**vargs)

        if show:
            fig.show()
        else:
            return fig

    def bar(self, column_for_categories=None, select=None, overlay=True, width=None, height=None, **vargs):
        """Plot bar charts for the table.

        Each plot is labeled using the values in `column_for_categories` and
        one plot is produced for every other column (or for the columns
        designated by `select`).

        Every selected column except `column_for_categories` must be numerical.

        Args:
            column_for_categories (str): A column containing x-axis categories

        Kwargs:
            overlay (bool): create a chart with one color per data column;
                if False, each will be displayed separately.

            vargs: Additional arguments that get passed into `plt.bar`.
                See http://matplotlib.org/api/pyplot_api.html#matplotlib.pyplot.bar
                for additional arguments that can be passed into vargs.
        """
        global _INTERACTIVE_PLOTS
        if _INTERACTIVE_PLOTS:
            show = vargs.pop('show', True)
            return self.ibar(
                    column_for_categories=column_for_categories,
                    select=select,
                    overlay=overlay,
                    width=width,
                    height=height,
                    show=show,
                    **vargs)

        width = 6 if width is None else width
        height = 4 if height is None else height

        options = self.default_options.copy()

        # Matplotlib tries to center the labels, but we already handle that
        # TODO consider changing the custom centering code and using matplotlib's default
        vargs['align'] = 'edge'
        options.update(vargs)

        xticks, labels = self._split_column_and_labels(column_for_categories)
        if select is not None:
            labels = self._as_labels(select)

        index = np.arange(self.num_rows)

        def draw(axis, label, color):
            axis.bar(index-0.5, self[label], 1.0, color=color, **options)

        def annotate(axis, ticks):
            if (ticks is not None) :
                tick_labels = [ticks[int(l)] if 0<=l<len(ticks) else '' for l in axis.get_xticks()]
                axis.set_xticklabels(tick_labels, stretch='ultra-condensed')

        self._visualize(column_for_categories, labels, xticks, overlay, draw, annotate, width=width, height=height)

    def ibar(self, column_for_categories=None, select=None, overlay=True, width=None, height=None, show=True, **vargs):
        """Plot interactive bar charts for the table using plotly.

        Kwargs:
            column_for_categories (str): A column containing y-axis categories
                used to create buckets for bar chart.

            overlay (bool): create a chart with one color per data column;
                if False, each will be displayed separately.

            width (int): the width (in pixels) of the plot area

            height (int): the height (in pixels) of the plot area

            show (bool): whether to show the figure; if false, the figure is returned instead

            vargs (dict): additional kwargs passed to ``plotly.graph_objects.Figure.update_layout``

        Raises:
            ValueError -- Every selected except column for ``column_for_categories``
                must be numerical.

        Returns:
            Bar graph with buckets specified by ``column_for_categories``.
            Each plot is labeled using the values in ``column_for_categories``
            and one plot is produced for every other column (or for the columns
            designated by ``select``).

        >>> t = Table().with_columns(
        ...     'Furniture', make_array('chairs', 'tables', 'desks'),
        ...     'Count', make_array(6, 1, 2),
        ...     'Price', make_array(10, 20, 30)
        ...     )
        >>> t
        Furniture | Count | Price
        chairs    | 6     | 10
        tables    | 1     | 20
        desks     | 2     | 30
        >>> furniture_table.ibar('Furniture') # doctest: +SKIP
        <plotly bar graph with furniture as categories and bars for count and price>
        >>> furniture_table.ibar('Furniture', 'Price') # doctest: +SKIP
        <plotly bar graph with furniture as categories and bars for price>
        >>> furniture_table.ibar('Furniture', make_array(1, 2)) # doctest: +SKIP
        <plotly bar graph with furniture as categories and bars for count and price>
        """
        return self._ibar(
                'v',
                column_for_categories=column_for_categories,
                select=select,
                overlay=overlay,
                width=width,
                height=height,
                show=show,
                **vargs)

    def group_bar(self, column_label, **vargs):
        """Plot a bar chart for the table.

        The values of the specified column are grouped and counted, and one
        bar is produced for each group.

        Note: This differs from ``bar`` in that there is no need to specify
        bar heights; the height of a category's bar is the number of copies
        of that category in the given column.  This method behaves more like
        ``hist`` in that regard, while ``bar`` behaves more like ``plot`` or
        ``scatter`` (which require the height of each point to be specified).

        Args:
            ``column_label`` (str or int): The name or index of a column

        Kwargs:
            overlay (bool): create a chart with one color per data column;
                if False, each will be displayed separately.

            width (float): The width of the plot, in inches
            height (float): The height of the plot, in inches

            vargs: Additional arguments that get passed into `plt.bar`.
                See http://matplotlib.org/api/pyplot_api.html#matplotlib.pyplot.bar
                for additional arguments that can be passed into vargs.
        """
        self.group(column_label).bar(column_label, **vargs)

    def igroup_bar(self, column_label, **vargs):
        """Plot an interactive bar chart for the table.

        The values of the specified column are grouped and counted, and one
        bar is produced for each group.

        Note: This differs from ``ibar`` in that there is no need to specify
        bar heights; the height of a category's bar is the number of copies
        of that category in the given column.  This method behaves more like
        ``hist`` in that regard, while ``bar`` behaves more like ``plot`` or
        ``scatter`` (which require the height of each point to be specified).

        Args:
            ``column_label`` (str or int): The name or index of a column

        Kwargs:
            overlay (bool): create a chart with one color per data column;
                if False, each will be displayed separately.

            width (float): The width of the plot, in inches
            height (float): The height of the plot, in inches

            vargs: Additional arguments that get passed into `plt.bar`.
                See http://matplotlib.org/api/pyplot_api.html#matplotlib.pyplot.bar
                for additional arguments that can be passed into vargs.
        """
        self.group(column_label).ibar(column_label, **vargs)

    def barh(self, column_for_categories=None, select=None, overlay=True, width=None, **vargs):
        """Plot horizontal bar charts for the table. Redirects to ``Table#ibarh`` if interactive plots
        are enabled with ``Table#interactive_plots``
        
        Args:
            ``column_for_categories`` (``str``): A column containing y-axis categories
                used to create buckets for bar chart.
        
        Kwargs:
            overlay (bool): create a chart with one color per data column;
                if False, each will be displayed separately.
            show (bool): whether to show the figure if using interactive plots; if false, the 
                figure is returned instead
            vargs: Additional arguments that get passed into `plt.barh`.
                See http://matplotlib.org/api/pyplot_api.html#matplotlib.pyplot.barh
                for additional arguments that can be passed into vargs.
        
        Raises:
            ValueError -- Every selected except column for ``column_for_categories``
                must be numerical.
        
        Returns:
            Horizontal bar graph with buckets specified by ``column_for_categories``.
            Each plot is labeled using the values in ``column_for_categories``
            and one plot is produced for every other column (or for the columns
            designated by ``select``).
        
        >>> t = Table().with_columns(
        ...     'Furniture', make_array('chairs', 'tables', 'desks'),
        ...     'Count', make_array(6, 1, 2),
        ...     'Price', make_array(10, 20, 30)
        ...     )
        >>> t
        Furniture | Count | Price
        chairs    | 6     | 10
        tables    | 1     | 20
        desks     | 2     | 30
        >>> t.barh('Furniture') # doctest: +SKIP
        <bar graph with furniture as categories and bars for count and price>
        >>> t.barh('Furniture', 'Price') # doctest: +SKIP
        <bar graph with furniture as categories and bars for price>
        >>> t.barh('Furniture', make_array(1, 2)) # doctest: +SKIP
        <bar graph with furniture as categories and bars for count and price>
        """
        global _INTERACTIVE_PLOTS
        if _INTERACTIVE_PLOTS:
            show = vargs.pop('show', True)
            return self.ibarh(
                    column_for_categories=column_for_categories,
                    select=select,
                    overlay=overlay,
                    width=width,
                    show=show,
                    **vargs)

        options = self.default_options.copy()
        # Matplotlib tries to center the labels, but we already handle that
        # TODO consider changing the custom centering code and using matplotlib's default
        vargs['align'] = 'edge'
        options.update(vargs)

        if width is None:
            width = self.default_width

        yticks, labels = self._split_column_and_labels(column_for_categories)
        if select is not None:
            labels = self._as_labels(select)
        n = len(labels)

        index = np.arange(self.num_rows)
        margin = 0.1
        bwidth = 1 - 2 * margin
        if overlay:
            bwidth /= len(labels)

        if 'height' in options:
            height = options.pop('height')
        else:
            height = max(4, len(index)/2)

        def draw(axis, label, color):
            if overlay:
                ypos = index + margin + (1-2*margin)*(n - 1 - labels.index(label))/n
            else:
                ypos = index
            # barh plots entries in reverse order from bottom to top
            axis.barh(ypos, self[label][::-1], bwidth,  color=color, **options)

        ylabel = self._as_label(column_for_categories)

        def annotate(axis, ticks):
            axis.set_yticks(index+0.5) # Center labels on bars
            # barh plots entries in reverse order from bottom to top
            axis.set_yticklabels(ticks[::-1], stretch='ultra-condensed')
            axis.set_xlabel(axis.get_ylabel())
            axis.set_ylabel(ylabel)

        self._visualize('', labels, yticks, overlay, draw, annotate, width=width, height=height)

    def ibarh(self, column_for_categories=None, select=None, overlay=True, width=None, show=True, **vargs):
        """Plot interactive horizontal bar charts for the table using plotly.

        Kwargs:
            column_for_categories (str): A column containing y-axis categories
                used to create buckets for bar chart.

            overlay (bool): create a chart with one color per data column;
                if False, each will be displayed separately.

            width (int): the width (in pixels) of the plot area

            height (int): the height (in pixels) of the plot area

            show (bool): whether to show the figure; if false, the figure is returned instead

            vargs (dict): additional kwargs passed to ``plotly.graph_objects.Figure.update_layout``

        Raises:
            ValueError -- Every selected except column for ``column_for_categories``
                must be numerical.

        Returns:
            Horizontal bar graph with buckets specified by ``column_for_categories``.
            Each plot is labeled using the values in ``column_for_categories``
            and one plot is produced for every other column (or for the columns
            designated by ``select``).

        >>> t = Table().with_columns(
        ...     'Furniture', make_array('chairs', 'tables', 'desks'),
        ...     'Count', make_array(6, 1, 2),
        ...     'Price', make_array(10, 20, 30)
        ...     )
        >>> t
        Furniture | Count | Price
        chairs    | 6     | 10
        tables    | 1     | 20
        desks     | 2     | 30
        >>> furniture_table.ibarh('Furniture') # doctest: +SKIP
        <plotly bar graph with furniture as categories and bars for count and price>
        >>> furniture_table.ibarh('Furniture', 'Price') # doctest: +SKIP
        <plotly bar graph with furniture as categories and bars for price>
        >>> furniture_table.ibarh('Furniture', make_array(1, 2)) # doctest: +SKIP
        <plotly bar graph with furniture as categories and bars for count and price>
        """
        return self._ibar(
                'h',
                column_for_categories=column_for_categories,
                select=select,
                overlay=overlay,
                width=width,
                show=show,
                **vargs)

    def group_barh(self, column_label, **vargs):
        """Plot a horizontal bar chart for the table.

        The values of the specified column are grouped and counted, and one
        bar is produced for each group.

        Note: This differs from ``barh`` in that there is no need to specify
        bar heights; the size of a category's bar is the number of copies
        of that category in the given column.  This method behaves more like
        ``hist`` in that regard, while ``barh`` behaves more like ``plot`` or
        ``scatter`` (which require the second coordinate of each point to be
        specified in another column).

        Args:
            ``column_label`` (str or int): The name or index of a column

        Kwargs:
            overlay (bool): create a chart with one color per data column;
                if False, each will be displayed separately.

            width (float): The width of the plot, in inches
            height (float): The height of the plot, in inches

            vargs: Additional arguments that get passed into `plt.bar`.
                See http://matplotlib.org/api/pyplot_api.html#matplotlib.pyplot.bar
                for additional arguments that can be passed into vargs.
        """
        self.group(column_label).barh(column_label, **vargs)

    def igroup_barh(self, column_label, **vargs):
        """Plot an interactive horizontal bar chart for the table.

        The values of the specified column are grouped and counted, and one
        bar is produced for each group.

        Note: This differs from ``ibarh`` in that there is no need to specify
        bar heights; the size of a category's bar is the number of copies
        of that category in the given column.  This method behaves more like
        ``hist`` in that regard, while ``barh`` behaves more like ``plot`` or
        ``scatter`` (which require the second coordinate of each point to be
        specified in another column).

        Args:
            ``column_label`` (str or int): The name or index of a column

        Kwargs:
            overlay (bool): create a chart with one color per data column;
                if False, each will be displayed separately.

            width (float): The width of the plot, in inches
            height (float): The height of the plot, in inches

            vargs: Additional arguments that get passed into `plt.bar`.
                See http://matplotlib.org/api/pyplot_api.html#matplotlib.pyplot.bar
                for additional arguments that can be passed into vargs.
        """
        self.group(column_label).ibarh(column_label, **vargs)

    def scatter(self, column_for_x, select=None, overlay=True, fit_line=False,
        group=None, labels=None, sizes=None, width=None, height=None, s=20, **vargs):
        """Creates scatterplots, optionally adding a line of best fit. Redirects to ``Table#iscatter``
        if interactive plots are enabled with ``Table#interactive_plots``

        args:
            ``column_for_x`` (``str``): the column to use for the x-axis values
                and label of the scatter plots.

        kwargs:
            ``overlay`` (``bool``): if true, creates a chart with one color
                per data column; if false, each plot will be displayed separately.

            ``fit_line`` (``bool``): draw a line of best fit for each set of points.

            ``vargs``: additional arguments that get passed into `plt.scatter`.
                see http://matplotlib.org/api/pyplot_api.html#matplotlib.pyplot.scatter
                for additional arguments that can be passed into vargs. these
                include: `marker` and `norm`, to name a couple.

            ``group``: a column of categories to be used for coloring dots per
                each category grouping.

            ``labels``: a column of text labels to annotate dots.

            ``sizes``:  a column of values to set the relative areas of dots.

            ``s``: size of dots. if sizes is also provided, then dots will be
                in the range 0 to 2 * s.

            ``colors``: (deprecated) A synonym for ``group``. Retained
                temporarily for backwards compatibility. This argument
                will be removed in future releases.

            ``show`` (``bool``): whether to show the figure if using interactive plots; if false, 
                the figure is returned instead

        Raises:
            ValueError -- Every column, ``column_for_x`` or ``select``, must be numerical

        Returns:
            Scatter plot of values of ``column_for_x`` plotted against
            values for all other columns in self. Each plot uses the values in
            `column_for_x` for horizontal positions. One plot is produced for
            all other columns in self as y (or for the columns designated by
            `select`).


        >>> table = Table().with_columns(
        ...     'x', make_array(9, 3, 3, 1),
        ...     'y', make_array(1, 2, 2, 10),
        ...     'z', make_array(3, 4, 5, 6))
        >>> table
        x    | y    | z
        9    | 1    | 3
        3    | 2    | 4
        3    | 2    | 5
        1    | 10   | 6
        >>> table.scatter('x') # doctest: +SKIP
        <scatterplot of values in y and z on x>

        >>> table.scatter('x', overlay=False) # doctest: +SKIP
        <scatterplot of values in y on x>
        <scatterplot of values in z on x>

        >>> table.scatter('x', fit_line=True) # doctest: +SKIP
        <scatterplot of values in y and z on x with lines of best fit>
        """
        global _INTERACTIVE_PLOTS
        if _INTERACTIVE_PLOTS:
            return self.iscatter(
                column_for_x = column_for_x,
                select = select,
                overlay = overlay,
                fit_line = fit_line,
                group = group,
                labels = labels,
                sizes = sizes,
                s = s / 4, # Plotly dot sizes are much smaller, so divide s by 4
                width =  width,
                height = height,
                **vargs
            )

        if width is None:
            width = 5

        if height is None:
            height = 5

        options = self.default_options.copy()
        options.update(vargs)

        x_data, y_labels =  self._split_column_and_labels(column_for_x)
        if "colors" in vargs and vargs["colors"]:
            warnings.warn("scatter(colors=x) has been removed. Use scatter(group=x)", FutureWarning)
        if group is not None:
            y_labels.remove(self._as_label(group))
        if sizes is not None:
            y_labels.remove(self._as_label(sizes))
        if select is not None:
            y_labels = self._as_labels(select)
        if len(y_labels) > 1 and group is not None and overlay:
            warnings.warn("Group and overlay are incompatible in a scatter")
            overlay = False

        def draw(axis, label, color):
            if group is not None:
                colored = sorted(np.unique(self.column(group)))
                color_list = list(itertools.islice(itertools.cycle(self.chart_colors), len(colored)))
                color_map = collections.OrderedDict(zip(colored, color_list))
                color = [color_map[x] for x in self.column(group)]
            elif 'color' in options:
                color = options.pop('color')
            y_data = self[label]
            if sizes is not None:
                max_size = max(self[sizes]) ** 0.5
                size = 2 * s * self[sizes] ** 0.5 / max_size
            else:
                size = s
            axis.scatter(x_data, y_data, color=color, s=size, **options)
            if fit_line:
                m, b = np.polyfit(x_data, self[label], 1)
                minx, maxx = np.min(x_data),np.max(x_data)
                axis.plot([minx,maxx],[m*minx+b,m*maxx+b], color=color)
            if labels is not None:
                for x, y, label in zip(x_data, y_data, self[labels]):
                    axis.annotate(label, (x, y),
                        xytext=(-20, 20),
                        textcoords='offset points', ha='right', va='bottom',
                        bbox=dict(boxstyle='round,pad=0.5', fc='white', alpha=0.7),
                        arrowprops = dict(arrowstyle = '->', connectionstyle = 'arc3,rad=0', color='black'))
            if group is not None:
                import matplotlib.patches as mpatches
                group_col_name = self._as_label(group)
                patches = [mpatches.Patch(color=c, label="{0}={1}".format(group_col_name, v)) \
                    for (v, c) in color_map.items()]
                axis.legend(loc=2, bbox_to_anchor=(1.05, 1), handles=patches)

        x_label = self._as_label(column_for_x)
        self._visualize(x_label, y_labels, None, overlay, draw, _vertical_x, width=width, height=height)

    def iscatter(self, column_for_x, select=None, overlay=True, fit_line=False,
        group=None, labels=None, sizes=None, width=None, height=None, s=5,
        show=True, **vargs):
        """Creates interactive scatterplots, optionally adding a line of best fit, using plotly.

        Args:
            ``column_for_x`` (``str``): The column to use for the x-axis values
                and label of the scatter plots.

        Kwargs:
            ``overlay`` (``bool``): If true, creates a chart with one color
                per data column; if False, each plot will be displayed separately.

            ``fit_line`` (``bool``): draw a line of best fit for each set of points.

            ``group``: A column of categories to be used for coloring dots per
                each category grouping.

            ``labels``: A column of text labels to annotate dots.

            ``sizes``:  A column of values to set the relative areas of dots.

            ``width`` (``int``): the width (in pixels) of the plot area

            ``height`` (``int``): the height (in pixels) of the plot area

            ``s``: Size of dots. If sizes is also provided, then dots will be
                in the range 0 to 2 * s.

            ``colors``: (deprecated) A synonym for ``group``. Retained
                temporarily for backwards compatibility. This argument
                will be removed in future releases.

            ``show`` (``bool``): whether to show the figure; if false, the figure is returned instead

            ``vargs`` (``dict``): additional kwargs passed to
                ``plotly.graph_objects.Figure.update_layout``

        Raises:
            ValueError -- Every column, ``column_for_x`` or ``select``, must be numerical

        Returns:
            Scatter plot of values of ``column_for_x`` plotted against
            values for all other columns in self. Each plot uses the values in
            `column_for_x` for horizontal positions. One plot is produced for
            all other columns in self as y (or for the columns designated by
            `select`).


        >>> table = Table().with_columns(
        ...     'x', make_array(9, 3, 3, 1),
        ...     'y', make_array(1, 2, 2, 10),
        ...     'z', make_array(3, 4, 5, 6))
        >>> table
        x    | y    | z
        9    | 1    | 3
        3    | 2    | 4
        3    | 2    | 5
        1    | 10   | 6
        >>> table.iscatter('x') # doctest: +SKIP
        <plotly scatterplot of values in y and z on x>
        >>> table.iscatter('x', overlay=False) # doctest: +SKIP
        <plotly scatterplot of values in y on x>
        <plotly scatterplot of values in z on x>
        >>> table.iscatter('x', fit_line=True) # doctest: +SKIP
        <plotly scatterplot of values in y and z on x with lines of best fit>
        """
        if go is None or make_subplots is None:
            self._import_plotly()

        x_data, y_labels =  self._split_column_and_labels(column_for_x)

        # if group is not None and colors is not None and group != colors:
        #     warnings.warn("Do not pass both colors and group to scatter().")

        # if group is None and colors is not None:
        #     # Backward compatibility
        #     group = colors
        #     # TODO: In a future release, warn that this is deprecated.
        #     # Deprecated
        #     warnings.warn("scatter(colors=x) is deprecated. Use scatter(group=x)", FutureWarning)

        if "colors" in vargs and vargs["colors"]:
            warnings.warn("scatter(colors=x) has been removed. Use scatter(group=x)", FutureWarning)

        if group is not None:
            y_labels.remove(self._as_label(group))

        if sizes is not None:
            y_labels.remove(self._as_label(sizes))

        if select is not None:
            y_labels = self._as_labels(select)

        if len(y_labels) > 1 and group is not None and overlay:
            warnings.warn("Group and overlay are incompatible in a scatter")
            overlay = False

        if group is not None and fit_line:
            # The current implementation of scatter will error if group is specified and fit_line
            # are both specified, so this condition just does not draw a fit line
            warnings.warn("Group and fit line are incompatible in a scatter")
            fit_line = False

        group_vals = []
        if group:
            group_vals = list(set(self[group]))
            grouped_x_data = []
            for val in group_vals:
                grouped_x_data.append(x_data[self.column(group) == val])
            overlay = False

        colors = list(itertools.islice(itertools.cycle(self.plotly_chart_colors), max(len(y_labels), len(group_vals))))

        size = None
        if sizes is not None:
            max_size = max(self[sizes]) ** 0.5
            size = 2 * s * self[sizes] ** 0.5 / max_size
        else:
            size = s

        if overlay:
            fig = go.Figure()

            if width:
                fig.update_layout(width = width)

            if height:
                fig.update_layout(height = height)

            for i, label in enumerate(y_labels):
                fig.add_trace(go.Scatter(
                    x = x_data,
                    y = self[label],
                    name = label,
                    marker_color = colors[i],
                    marker = dict(size = size),
                    mode = "markers+text" if labels else "markers",
                    text = self[labels] if labels else None,
                    textposition = "bottom center",
                    textfont = dict(color = colors[i])
                ))

                if fit_line:
                    m, b = np.polyfit(x_data, self[label], 1)
                    fig.add_trace(go.Scatter(
                        x = x_data,
                        y = m * x_data + b,
                        name = " ".join([label, "best fit line"]),
                        marker_color = colors[i],
                        hovertemplate = "".join([str(m), " * x + ", str(b)]),
                        mode = "lines"
                    ))

            fig.update_layout(
                xaxis_title = column_for_x,
                yaxis_title = y_labels[0] if len(y_labels) == 1 else None,
            )

        else:
            fig = make_subplots(rows = len(y_labels), cols = 1, x_title=column_for_x)
            for i, label in enumerate(y_labels):
                if not group:
                    fig.append_trace(go.Scatter(
                        x = x_data,
                        y = self[label],
                        name = label,
                        marker_color = colors[i],
                        marker = dict(size = size),
                        mode = "markers+text" if labels else "markers",
                        text = self[labels] if labels else None,
                        textposition = "bottom center",
                        textfont = dict(color = colors[i])
                    ), row = i + 1, col = 1)

                    if fit_line:
                        m, b = np.polyfit(x_data, self[label], 1)
                        fig.add_trace(go.Scatter(
                            x = x_data,
                            y = m * x_data + b,
                            name = " ".join([label, "best fit line"]),
                            marker_color = colors[i],
                            hovertemplate = "".join([str(m), " * x + ", str(b)]),
                            mode = "lines"
                        ), row = i + 1, col = 1)

                else:
                    grouped_y_data = []
                    for val in group_vals:
                        grouped_y_data.append(self[label][self.column(group) == val])

                    for group_index in range(len(group_vals)):
                        if group_index == 0:
                            fig.append_trace(go.Scatter(
                                x = grouped_x_data[group_index],
                                y = grouped_y_data[group_index],
                                name = "=".join([group, str(group_vals[group_index])]),
                                marker_color = colors[group_index],
                                marker = dict(size = size),
                                mode = "markers+text" if labels else "markers",
                                showlegend = i == 0,
                                text = self[labels] if labels else None,
                                textposition = "bottom center",
                                textfont = dict(color = colors[i])
                            ), row = i + 1, col = 1)

                        else:
                            fig.add_trace(go.Scatter(
                                x = grouped_x_data[group_index],
                                y = grouped_y_data[group_index],
                                name = "=".join([group, str(group_vals[group_index])]),
                                marker_color = colors[group_index],
                                marker = dict(size = size),
                                mode = "markers+text" if labels else "markers",
                                showlegend = i == 0,
                                text = self[labels] if labels else None,
                                textposition = "bottom center",
                                textfont = dict(color = colors[i])
                            ), row = i + 1, col = 1)

                fig.update_yaxes(title_text = label, row = i + 1, col = 1)

            if height is not None:
                plot_height = height
            elif bool(group):
                plot_height = None
            else:
                plot_height = 400 * max(len(y_labels), len(group_vals))

            fig.update_layout(
                width=width,
                height=plot_height,
                showlegend=bool(group)
            )

        fig.update_layout(**vargs)

        if show:
            fig.show()
        else:
            return fig

    def scatter3d(self, column_for_x, column_for_y, select=None, overlay=True, fit_line=False,
        group=None, labels=None, sizes=None, width=None, height=None, s=5,
        colors=None, **vargs):
        """Convenience wrapper for ``Table#iscatter3d``
        
        Creates 3D scatterplots by calling ``Table#iscatter3d`` with the same arguments. Cannot be 
        used if interactive plots are not enabled (by calling ``Table#interactive_plots``).

        Args:
            ``column_for_x`` (``str``): The column to use for the x-axis values
                and label of the scatter plots.

            ``column_for_y`` (``str``): The column to use for the y-axis values
                and label of the scatter plots.

        Kwargs:
            ``overlay`` (``bool``): If true, creates a chart with one color
                per data column; if False, each plot will be displayed separately.

            ``group``: A column of categories to be used for coloring dots per
                each category grouping.

            ``labels``: A column of text labels to annotate dots.

            ``sizes``:  A column of values to set the relative areas of dots.

            ``width`` (``int``): the width (in pixels) of the plot area

            ``height`` (``int``): the height (in pixels) of the plot area

            ``s``: Size of dots. If sizes is also provided, then dots will be
                in the range 0 to 2 * s.

            ``colors``: (deprecated) A synonym for ``group``. Retained
                temporarily for backwards compatibility. This argument
                will be removed in future releases.

            ``show`` (``bool``): whether to show the figure; if false, the figure is returned instead

            ``vargs`` (``dict``): additional kwargs passed to
                ``plotly.graph_objects.Figure.update_layout``

        Raises:
            AssertionError -- Interactive plots must be enabled by calling ``Table#interactive_plots``
                first
            ValueError -- Every column, ``column_for_x``, ``column_for_x``, or ``select``, must be 
                numerical

        Returns:
            Scatter plot of values of ``column_for_x`` and ``column_for_y`` plotted against
                values for all other columns in self.

        >>> table = Table().with_columns(
        ...     'x', make_array(9, 3, 3, 1),
        ...     'y', make_array(1, 2, 2, 10),
        ...     'z1', make_array(3, 4, 5, 6),
        ...     'z2', make_array(0, 2, 1, 0))
        >>> table
        x    | y    | z1   | z2
        9    | 1    | 3    | 0
        3    | 2    | 4    | 2
        3    | 2    | 5    | 1
        1    | 10   | 6    | 0
        >>> table.iscatter3d('x', 'y') # doctest: +SKIP
        <plotly 3D scatterplot of values in z1 and z2 on x and y>
        >>> table.iscatter3d('x', 'y', overlay=False) # doctest: +SKIP
        <plotly 3D scatterplot of values in z1 on x and y>
        <plotly 3D scatterplot of values in z2 on x and y
        """
        global _INTERACTIVE_PLOTS

        # can't use scatter3d if not interactive mode; just a wrapper for iscatter3d
        if not _INTERACTIVE_PLOTS:
            raise RuntimeError(
                "scatter3d is a wrapper for iscatter3d and can only be called when "
                "interactive plots are enabled"
            )

        if _INTERACTIVE_PLOTS:
            self.iscatter3d(
                column_for_x, column_for_y, select, overlay, fit_line,
                group, labels, sizes, width, height, s, colors, **vargs
            )

    def iscatter3d(self, column_for_x, column_for_y, select=None, overlay=True, fit_line=False,
        group=None, labels=None, sizes=None, width=None, height=None, s=5,
        colors=None, show=True, **vargs):
        """Creates interactive 3D scatterplots using plotly.

        Args:
            ``column_for_x`` (``str``): The column to use for the x-axis values
                and label of the scatter plots.

            ``column_for_y`` (``str``): The column to use for the y-axis values
                and label of the scatter plots.

        Kwargs:
            ``overlay`` (``bool``): If true, creates a chart with one color
                per data column; if False, each plot will be displayed separately.

            ``group``: A column of categories to be used for coloring dots per
                each category grouping.

            ``labels``: A column of text labels to annotate dots.

            ``sizes``:  A column of values to set the relative areas of dots.

            ``width`` (``int``): the width (in pixels) of the plot area

            ``height`` (``int``): the height (in pixels) of the plot area

            ``s``: Size of dots. If sizes is also provided, then dots will be
                in the range 0 to 2 * s.

            ``colors``: (deprecated) A synonym for ``group``. Retained
                temporarily for backwards compatibility. This argument
                will be removed in future releases.
            
            ``show`` (``bool``): whether to show the figure; if false, the figure is returned instead

            ``vargs`` (``dict``): additional kwargs passed to
                ``plotly.graph_objects.Figure.update_layout``

        Raises:
            ValueError -- Every column, ``column_for_x``, ``column_for_x``, or ``select``, must be 
                numerical

        Returns:
            Scatter plot of values of ``column_for_x`` and ``column_for_y`` plotted against
                values for all other columns in self.

        >>> table = Table().with_columns(
        ...     'x', make_array(9, 3, 3, 1),
        ...     'y', make_array(1, 2, 2, 10),
        ...     'z1', make_array(3, 4, 5, 6),
        ...     'z2', make_array(0, 2, 1, 0))
        >>> table
        x    | y    | z1   | z2
        9    | 1    | 3    | 0
        3    | 2    | 4    | 2
        3    | 2    | 5    | 1
        1    | 10   | 6    | 0
        >>> table.iscatter3d('x', 'y') # doctest: +SKIP
        <plotly 3D scatterplot of values in z1 and z2 on x and y>
        >>> table.iscatter3d('x', 'y', overlay=False) # doctest: +SKIP
        <plotly 3D scatterplot of values in z1 on x and y>
        <plotly 3D scatterplot of values in z2 on x and y
        """
        if go is None or make_subplots is None:
            self._import_plotly()

        x_data, y_data, z_labels = self._split_column_and_labels([column_for_x, column_for_y])

        if fit_line:
            warnings.warn("fit_line is currently unsupported by iscatter3d", UserWarning)
            fit_line = False

        if group is not None and colors is not None and group != colors:
            warnings.warn("Do not pass both colors and group to scatter3d")

        if group is None and colors is not None:
            # Backward compatibility
            group = colors
            # TODO: In a future release, warn that this is deprecated.
            # Deprecated
            warnings.warn("scatter(colors=x) is deprecated. Use scatter(group=x)", FutureWarning)

        if group is not None:
            z_labels.remove(self._as_label(group))

        if sizes is not None:
            z_labels.remove(self._as_label(sizes))

        if select is not None:
            z_labels = self._as_labels(select)

        if len(z_labels) > 1 and group is not None and overlay:
            warnings.warn("Group and overlay are incompatible in a scatter")
            overlay = False

        if group is not None and fit_line:
            # The current implementation of scatter will error if group is specified and fit_line
            # are both specified, so this condition just does not draw a fit line
            warnings.warn("Group and fit line are incompatible in a scatter")
            fit_line = False

        group_vals = []
        if group:
            group_vals = list(set(self[group]))
            grouped_x_data = []
            for val in group_vals:
                grouped_x_data.append(x_data[self.column(group) == val])
            grouped_y_data = []
            for val in group_vals:
                grouped_y_data.append(y_data[self.column(group) == val])
            overlay = False

        colors = list(itertools.islice(itertools.cycle(self.plotly_chart_colors), max(len(z_labels), len(group_vals))))

        size = None
        if sizes is not None:
            max_size = max(self[sizes]) ** 0.5
            size = 2 * s * self[sizes] ** 0.5 / max_size
        else:
            size = s

        if overlay:
            fig = go.Figure()

            if width:
                fig.update_layout(width = width)

            if height:
                fig.update_layout(height = height)

            for i, label in enumerate(z_labels):
                fig.add_trace(go.Scatter3d(
                    x = x_data,
                    y = y_data,
                    z = self[label],
                    name = label,
                    marker_color = colors[i],
                    marker = dict(size = size),
                    mode = "markers+text" if labels else "markers",
                    text = self[labels] if labels else None,
                    textposition = "bottom center",
                    textfont = dict(color = colors[i])
                ))

            fig.update_layout(scene=dict(
                xaxis_title = column_for_x,
                yaxis_title = column_for_y,
                zaxis_title = z_labels[0] if len(z_labels) == 1 else "",
            ))

        else:
            fig = make_subplots(
                rows = len(z_labels),
                cols = 1,
                specs=[[{"type": "scene"}] for _ in range(len(z_labels))]
            )
            for i, label in enumerate(z_labels):
                if not group:
                    fig.append_trace(go.Scatter3d(
                        x = x_data,
                        y = y_data,
                        z = self[label],
                        name = label,
                        marker_color = colors[i],
                        marker = dict(size = size),
                        mode = "markers+text" if labels else "markers",
                        text = self[labels] if labels else None,
                        textposition = "bottom center",
                        textfont = dict(color = colors[i]),
                    ), row = i + 1, col = 1)

                else:
                    grouped_z_data = []
                    for val in group_vals:
                        grouped_z_data.append(self[label][self.column(group) == val])

                    for group_index in range(len(group_vals)):
                        if group_index == 0:
                            fig.append_trace(go.Scatter3d(
                                x = grouped_x_data[group_index],
                                y = grouped_y_data[group_index],
                                z = grouped_z_data[group_index],
                                name = "=".join([group, str(group_vals[group_index])]),
                                marker_color = colors[group_index],
                                marker = dict(size = size),
                                mode = "markers+text" if labels else "markers",
                                showlegend = i == 0,
                                text = self[labels] if labels else None,
                                textposition = "bottom center",
                                textfont = dict(color = colors[i])
                            ), row = i + 1, col = 1)

                        else:
                            fig.add_trace(go.Scatter3d(
                                x = grouped_x_data[group_index],
                                y = grouped_y_data[group_index],
                                z = grouped_z_data[group_index],
                                name = "=".join([group, str(group_vals[group_index])]),
                                marker_color = colors[group_index],
                                marker = dict(size = size),
                                mode = "markers+text" if labels else "markers",
                                showlegend = i == 0,
                                text = self[labels] if labels else None,
                                textposition = "bottom center",
                                textfont = dict(color = colors[i])
                            ), row = i + 1, col = 1)

            for scene, label in zip(fig.select_scenes(), z_labels):
                scene["xaxis_title_text"] = column_for_x
                scene["yaxis_title_text"] = column_for_y
                scene["zaxis_title_text"] = label

            if height is not None:
                plot_height = height
            elif len(z_labels) > 1:
                plot_height = 600 * len(z_labels)
            else:
                plot_height = None

            fig.update_layout(
                width=width,
                height=plot_height,
                showlegend=True
            )

        fig.update_layout(**vargs)

        if show:
            fig.show()
        else:
            return fig

    def _visualize(self, x_label, y_labels, ticks, overlay, draw, annotate, width=6, height=4):
        """Generic visualization that overlays or separates the draw function.

        Raises:
            ValueError: The Table contains non-numerical values in columns
            other than `column_for_categories`
        """
        for label in y_labels:
            if not all(isinstance(x, numbers.Real) for x in self[label]):
                raise ValueError("The column '{0}' contains non-numerical "
                    "values. A plot cannot be drawn for this column."
                    .format(label))

        n = len(y_labels)
        colors = list(itertools.islice(itertools.cycle(self.chart_colors), n))
        if overlay and n > 1:
            _, axis = plt.subplots(figsize=(width, height))
            if x_label is not None:
                axis.set_xlabel(x_label)
            for label, color in zip(y_labels, colors):
                draw(axis, label, color)
            if ticks is not None:
                annotate(axis, ticks)
            axis.legend(y_labels, loc=2, bbox_to_anchor=(1.05, 1))
            type(self).plots.append(axis)
        else:
            fig, axes = plt.subplots(n, 1, figsize=(width, height*n))
            if not isinstance(axes, collections.abc.Iterable):
                axes=[axes]
            for axis, y_label, color in zip(axes, y_labels, colors):
                draw(axis, y_label, color)
                axis.set_ylabel(y_label, fontsize=16)
                if x_label is not None:
                    axis.set_xlabel(x_label, fontsize=16)
                if ticks is not None:
                    annotate(axis, ticks)
                type(self).plots.append(axis)

    def _split_column_and_labels(self, column_or_label):
        """Return the specified column and labels of other columns."""
        if isinstance(column_or_label, list):
            columns = tuple(None if col is None else self._get_column(col) for col in column_or_label)
            labels = [label for i, label in enumerate(self.labels) if i not in column_or_label and label not in column_or_label]
            return columns + (labels,)

        column = None if column_or_label is None else self._get_column(column_or_label)
        labels = [label for i, label in enumerate(self.labels) if column_or_label not in (i, label)]
        return column, labels

    # Deprecated
    def pivot_hist(self, pivot_column_label, value_column_label, overlay=True, width=6, height=4, **vargs):
        """Draw histograms of each category in a column. (Deprecated)"""
        warnings.warn("pivot_hist is deprecated; use "
                      "hist(value_column_label, group=pivot_column_label), or "
                      "with side_by_side=True if you really want side-by-side "
                      "bars.")
        pvt_labels = np.unique(self[pivot_column_label])
        pvt_columns = [self[value_column_label][np.where(self[pivot_column_label] == pivot)] for pivot in pvt_labels]
        n = len(pvt_labels)
        colors = list(itertools.islice(itertools.cycle(self.chart_colors), n))
        if overlay:
            plt.figure(figsize=(width, height))
            vals, bins, patches = plt.hist(pvt_columns, color=colors, **vargs)
            plt.legend(pvt_labels)
        else:
            _, axes = plt.subplots(n, 1, figsize=(width, height * n))
            vals = []
            bins = None
            for axis, label, column, color in zip(axes, pvt_labels, pvt_columns, colors):
                if isinstance(bins, np.ndarray):
                    avals, abins, patches = axis.hist(column, color=color, bins=bins, **vargs)
                else:
                    avals, abins, patches = axis.hist(column, color=color, **vargs)
                axis.set_xlabel(label, fontsize=16)
                vals.append(avals)
                if not isinstance(bins, np.ndarray):
                    bins = abins
                else:
                    assert bins.all() == abins.all(), "Inconsistent bins in hist"
        t = type(self)()
        t['start'] = bins[0:-1]
        t['end'] = bins[1:]
        for label, column in zip(pvt_labels,vals):
            t[label] = column


    def ihist(self, *columns, overlay=True, bins=None, bin_column=None, unit=None, counts=None, group=None,
        side_by_side=False, left_end=None, right_end=None, width=None, height=None, density=True, 
        shade_split="split", rug=False, show=True, **vargs):
        """Plots interactive histograms for each column in columns using plotly. If no column is
        specified, plot all columns.

        Kwargs:
            overlay (bool): If True, plots 1 chart with all the histograms
                overlaid on top of each other (instead of the default behavior
                of one histogram for each column in the table). Also adds a
                legend that matches each bar color to its column.  Note that
                if the histograms are not overlaid, they are not forced to the
                same scale.

            bins (list or int): Lower bound for each bin in the
                histogram or number of bins. If None, bins will
                be chosen automatically.

            bin_column (column name or index): A column of bin lower bounds.
                All other columns are treated as counts of these bins.
                If None, each value in each row is assigned a count of 1.

            counts (column name or index): Deprecated name for bin_column.

            unit (string): A name for the units of the plotted column (e.g.
                'kg'), to be used in the plot.

            group (column name or index): A column of categories.  The rows are
                grouped by the values in this column, and a separate histogram is
                generated for each group.  The histograms are overlaid or plotted
                separately depending on the overlay argument.  If None, no such
                grouping is done.

            rug (bool): Whether to include a rug plot along the horizontal axis
                with tick marks at each data point. Makes sense only when plotting
                one histogram per set of axes, so ``overlay`` must be ``False`` of
                ``len(columns)`` must be 1. Ignored if these conditions are not met.

            side_by_side (bool): Whether histogram bins should be plotted side by
                side (instead of directly overlaid).  Makes sense only when
                plotting multiple histograms, either by passing several columns
                or by using the group option.

            left_end (int or float) and right_end (int or float): (Not supported
                for overlayed histograms) The left and right edges of the shading of
                the histogram. If only one of these is None, then that property
                will be treated as the extreme edge of the histogram. If both are
                left None, then no shading will occur.

            density (boolean): If True, will plot a density distribution of the data.
                Otherwise plots the counts.

            shade_split (string, {"whole", "new", "split"}): If left_end or
                right_end are specified, shade_split determines how a bin is split
                that the end falls between two bin endpoints. If shade_split = "whole",
                the entire bin will be shaded. If shade_split = "new", then a new bin
                will be created and data split appropriately. If shade_split = "split",
                the data will first be placed into the original bins, and then separated
                into two bins with equal height.

            show (bool): whether to show the figure; if false, the figure is returned instead

            vargs (dict): additional kwargs passed to
                plotly.graph_objects.Figure.update_layout


        >>> t = Table().with_columns(
        ...     'count',  make_array(9, 3, 3, 1),
        ...     'points', make_array(1, 2, 2, 10))
        >>> t
        count | points
        9     | 1
        3     | 2
        3     | 2
        1     | 10
        >>> t.ihist() # doctest: +SKIP
        <plotly histogram of values in count>
        <plotly histogram of values in points>
        >>> t = Table().with_columns(
        ...     'value',      make_array(101, 102, 103),
        ...     'proportion', make_array(0.25, 0.5, 0.25))
        >>> t.ihist(bin_column='value') # doctest: +SKIP
        <plotly histogram of values weighted by corresponding proportions>
        >>> t = Table().with_columns(
        ...     'value',    make_array(1,   2,   3,   2,   5  ),
        ...     'category', make_array('a', 'a', 'a', 'b', 'b'))
        >>> t.ihist('value', group='category') # doctest: +SKIP
        <two overlaid plotly histograms of the data [1, 2, 3] and [2, 5]>
        """
        if go is None or make_subplots is None:
            self._import_plotly()

        if counts is not None and bin_column is None:
            warnings.warn("counts arg of hist is deprecated; use bin_column")
            bin_column=counts
        if columns:
            columns_included = list(columns)
            if bin_column is not None:
                columns_included.append(bin_column)
            if group is not None:
                columns_included.append(group)
            self = self.select(*columns_included)
        if group is not None:
            if bin_column is not None:
                raise ValueError("Using bin_column and group together is "
                                 "currently unsupported.")
            if len(columns) > 1:
                raise ValueError("Using group with multiple histogram value "
                                 "columns is currently unsupported.")

        # Check for non-numerical values and raise a ValueError if any found
        for col in self:
            if col != group and any(isinstance(cell, np.flexible) for cell in self[col]):
                raise ValueError("The column '{0}' contains non-numerical "
                    "values. A histogram cannot be drawn for this table."
                    .format(col))

        if bin_column is not None and bins is None:
            bins = np.unique(self.column(bin_column))

        def prepare_hist_with_bin_column(bin_column):
            # This code is factored as a function for clarity only.
            weight_columns = [c for c in self.labels if c != bin_column]
            bin_values = self.column(bin_column)
            values_dict = [(w[:-6] if w.endswith(' count') else w, (bin_values, self.column(w))) \
                for w in weight_columns]
            return values_dict

        def prepare_hist_with_group(group):
            # This code is factored as a function for clarity only.
            grouped = self.group(group, np.array)
            if grouped.num_rows > 20:
                warnings.warn("It looks like you're making a grouped histogram with "
                              "a lot of groups ({:d}), which is probably incorrect."
                              .format(grouped.num_rows))
            return [("{}={}".format(group, k), (v[0][1],)) for k, v in grouped.index_by(group).items()]

        # Populate values_dict: An ordered dict from column name to singleton
        # tuple of array of values or a (values, weights) pair of arrays.  If
        # any values have weights, they all must have weights.
        if bin_column is not None:
            values_dict = prepare_hist_with_bin_column(bin_column)
        elif group is not None:
            values_dict = prepare_hist_with_group(group)
        else:
            values_dict = [(k, (self.column(k),)) for k in self.labels]
        values_dict = collections.OrderedDict(values_dict)
        n = len(values_dict)

        # Define boolean indicating if there needs to be multiple sets of bins 
        multiple_bins = (not overlay) and n > 1

        data_max = max([max(arr[0]) for arr in values_dict.values()])
        data_min = min([min(arr[0]) for arr in values_dict.values()])

        # Creating bins
        iterable_bin_types = set((list, np.ndarray, tuple))
        if multiple_bins:
            bins_dict = dict()
            for k in values_dict.keys():
                values = values_dict[k][0]
                if type(bins) == np.integer or type(bins) == int:
                    bins_for_key = np.linspace(min(values), max(values), bins + 1)
                elif type(bins) in iterable_bin_types:
                    bins_for_key = np.array(bins).astype(float)
                else:
                    bins_for_key = np.linspace(min(values), max(values), 11)
                bins_dict[k] = bins_for_key
            bins = bins_dict 
        else:
            if type(bins) == np.integer or type(bins) == int:
                bins = np.linspace(data_min, data_max, bins + 1)
            elif type(bins) in iterable_bin_types:
                bins = np.array(bins).astype(float)
            else:
                # Chose 11 (creates 10 bins) since default setting for matplotlib
                # is to create 10 bins
                bins = np.linspace(data_min, data_max, 11)

        def insert_ordered(nums, item):
            # Utility function, orderly inserts n into arr given arr is sorted
            # Also returns the index n was inserted at
            left = 0
            right = len(nums) - 1
            while left <= right:
                mid = (left + right) // 2
                if (nums[mid] == item):
                    return mid, np.insert(nums, mid, item)
                elif (nums[mid] > item):
                    right = mid - 1
                else:
                    left = mid + 1
            return left, np.insert(nums, left, item)

        # Adding bins if shade_split = "new"
        if shade_split == "new":
            if multiple_bins:
                for k in bins.keys():
                    data_min = min(values_dict[k][0])
                    data_max = max(values_dict[k][0])
                    if right_end is not None and data_min < right_end < data_max:
                        _, bins[k] = insert_ordered(bins[k], right_end)
                    if left_end is not None and data_min < left_end < data_max:
                        _, bins[k] = insert_ordered(bins[k], left_end)
            else:
                if right_end is not None and data_min < right_end < data_max:
                    _, bins = insert_ordered(bins, right_end)
                if left_end is not None and data_min < left_end < data_max:
                    _, bins = insert_ordered(bins, left_end)

        # Getting bin widths and midpoints
        def get_widths_and_midpoints(bins):
            widths = np.zeros(len(bins) - 1)
            for i in range(len(bins) - 1):
                widths[i] = max(bins[i + 1] - bins[i], 0)
            bin_mids = bins[:-1] + widths / 2
            return widths, bin_mids
            
        if multiple_bins: 
            widths = dict()
            bin_mids = dict()
            for k in bins.keys():
                widths[k], bin_mids[k] = get_widths_and_midpoints(bins[k])
        else:
            widths, bin_mids = get_widths_and_midpoints(bins)

        # Get heights of each bar
        def get_bar_heights(vals, bins, widths):
            if len(vals) == 1:
                data = vals[0]
                inds = np.digitize(data, bins)
                heights = np.zeros(len(bins) - 1)
                for e in inds:
                    if 0 < e < len(bins):
                        heights[e - 1] += 1
                if density:
                    with np.errstate(divide = "ignore", invalid = "ignore"):
                        # With custom bins that have edges on the max value in dataset,
                        # could produce a truedivide warning. This line just temporarily
                        # ignores that warning.
                        heights = 100 * heights / np.dot(heights, widths)
                return heights
            with np.errstate(divide = "ignore", invalid = "ignore"):
                heights = np.zeros(len(bins) - 1)
                for i, left_endpoint in enumerate(vals[0]):
                    ind = np.digitize(left_endpoint, bins) - 1
                    heights[ind] = vals[1][i]
                return 100 * heights / np.dot(heights, widths)

        heights = dict()
        for k in values_dict.keys():
            if multiple_bins:
                heights[k] = get_bar_heights(values_dict[k], bins[k], widths[k])
            else:
                heights[k] = get_bar_heights(values_dict[k], bins, widths)

        # Dealing with shaded_split = "split" case where two bins of same height
        # are produced at left_end or right_end
        if shade_split == "split":
            if multiple_bins: 
                for k in heights.keys():
                    bin_min, bin_max = bins[k][0], bins[k][-1]
                    i = -1
                    if right_end is not None and bin_min < right_end < bin_max:
                        i, bins[k] = insert_ordered(bins[k], right_end)
                        heights[k] = np.insert(heights[k], i, heights[k][i - 1])
                    if left_end is not None and bin_min < left_end < bin_max:
                        i, bins[k] = insert_ordered(bins[k], left_end)
                        heights[k] = np.insert(heights[k], i, heights[k][i - 1])
                    if i != -1:
                        widths[k], bin_mids[k] = get_widths_and_midpoints(bins[k])
            else:
                bin_min, bin_max = bins[0], bins[-1]
                shaded = False
                if right_end is not None and bin_min < right_end < bin_max: 
                    i, bins = insert_ordered(bins, right_end)
                    for k in heights.keys():
                        heights[k] = np.insert(heights[k], i, heights[k][i - 1])
                    shaded = True
                if left_end is not None and bin_min < left_end < bin_max:
                    i, bins = insert_ordered(bins, left_end)
                    for k in heights.keys():
                        heights[k] = np.insert(heights[k], i, heights[k][i - 1])
                    shaded = True
                if shaded:
                    widths, bin_mids = get_widths_and_midpoints(bins)
        
        # Formatter function for bin_ranges, 6 significant figures
        bin_range_formatter = lambda tup: "".join(["(", str(float("%.6g" % tup[0])), ", ", str(float("%.6g" % tup[1])), ")"])

        # Getting range of bins
        if multiple_bins:
            bin_ranges = dict()
            for k in bins.keys():
                bin_ranges[k] = list(zip(bins[k], np.insert(bins[k], len(bins[k]), max(values_dict[k][0]))[1:]))
                bin_ranges[k] = list(map(bin_range_formatter, bin_ranges[k]))
        else:
            bin_ranges = list(zip(bins, np.insert(bins, len(bins), data_max)[1:]))
            bin_ranges = list(map(bin_range_formatter, bin_ranges))

        colors = list(itertools.islice(itertools.cycle(self.plotly_chart_colors),
            n + int(left_end is not None or right_end is not None)))

        def get_shaded_colors(bins, left_end, right_end, i):
            # Handles colors for shading, returns colors and boolean indicating if anything was shaded 
            left_end_ind = np.digitize(left_end, bins) - 1 if left_end is not None else len(bins)
            right_end_ind = np.digitize(right_end, bins) - 1 if right_end is not None else -1
            if left_end is not None or right_end is not None:
                if i >= 1: # Gold is reserved for shading
                    i += 1
                shade_color = colors[1] 
                bin_colors = [colors[i]] * (len(bins) - 1)
                if left_end == right_end:
                    return False, bin_colors
                elif left_end is not None and right_end is None:
                    for shade_ind in range(left_end_ind, len(bin_colors)):
                        bin_colors[shade_ind] = shade_color
                elif left_end is None and right_end is not None:
                    for shade_ind in range(right_end_ind + int(shade_split == "whole")):
                        bin_colors[shade_ind] = shade_color
                elif left_end < right_end:
                    for shade_ind in range(max(left_end_ind, 0), min(right_end_ind + int(shade_split == "whole"), len(bin_colors))):
                        bin_colors[shade_ind] = shade_color
                elif left_end > right_end:
                    for shade_ind in range(right_end_ind):
                        bin_colors[shade_ind] = shade_color
                    for shade_ind in range(left_end_ind, len(bin_colors)):
                        bin_colors[shade_ind] = shade_color
                return True, bin_colors
            else:
                return False, colors[i]

        def get_text_and_template(shaded, marker_colors, heights, widths):
            # Returns text and hovertemplate
            text = []
            if density:
                hovertemplate = "Bin Endpoints: %{customdata}<br>Bar Height: %{y}"
                if shaded and not side_by_side:
                    shaded_mask = np.array(marker_colors) == colors[1]
                    shaded_percentage = np.dot(shaded_mask * heights[k], widths) 
                    text = [""] * len(marker_colors)
                    shaded_template = "<br>Shaded Area Percentage: " if shade_split == "new" else "<br>Shaded Area Percentage (Approx.): "
                    unshaded_template = "<br>Unshaded Area Percentage: " if shade_split == "new" else "<br>Shaded Area Percentage (Approx.): "
                    for i, color in enumerate(marker_colors):
                        if color == colors[1]:
                            text[i] = "".join([shaded_template, str(float("%.6g" % shaded_percentage))])
                        else:
                            text[i] = "".join([unshaded_template, str(float("%.6g" % (100 - shaded_percentage)))])
            else:
                hovertemplate = "Bin Endpoints: %{customdata}<br>Bar Height: %{y}"
                if shaded and not side_by_side:
                    shaded_mask = np.array(marker_colors) == colors[1]
                    count_sum = sum(shaded_mask * heights[k])
                    unshaded_count_sum = sum(heights[k]) - count_sum
                    text = [""] * len(marker_colors)
                    shaded_template = "<br>Shaded Count Sum: " if shade_split == "new" else "<br>Shaded Count Sum (Approx.): "
                    unshaded_template = "<br>Unshaded Count Sum: " if shade_split == "new" else "<br>Shaded Count Sum (Approx.): "
                    for i, color in enumerate(marker_colors):
                        if color == colors[1]:
                            text[i] = "".join([shaded_template, str(float("%.6g" % count_sum))])
                        else:
                            text[i] = "".join([unshaded_template, str(float("%.6g" % unshaded_count_sum))])
            if len(text) > 0:
                hovertemplate = "".join([hovertemplate, "%{text}"])
            else:
                text = None
            return text, hovertemplate

        if rug and overlay and n > 1:
            warnings.warn("Cannot plot overlaid rug plots; rug=True ignored")
            rug = False

        if n == 1 or overlay:
            fig = go.Figure()

            fig.update_layout(barmode = "overlay")

            if width:
                fig.update_layout(width = width)

            if height:
                fig.update_layout(height = height)

            for i, k in enumerate(heights.keys()):
                shaded, marker_colors = get_shaded_colors(bins, left_end, right_end, i)
                text, hovertemplate = get_text_and_template(shaded, marker_colors, heights, widths)
                fig.add_trace(go.Bar(
                    x = bin_mids,
                    y = heights[k],
                    marker_color = marker_colors,
                    text = text, 
                    customdata = bin_ranges[k] if multiple_bins else bin_ranges,
                    width = None if side_by_side else widths,
                    name = k,
                    opacity = 0.7,
                    hovertemplate = hovertemplate
                ))

                if rug:
                    fig.add_trace(go.Scatter(
                        x = values_dict[k][0], 
                        y = np.zeros_like(values_dict[k][0]), 
                        mode = "markers",
                        marker = dict(
                            symbol = "line-ns-open",
                            color = "black",
                            size = 10,
                            opacity = 1,
                        )
                    ))

            fig.update_yaxes(
                title_text = "".join([
                    "Percent Per " if density else "Count",
                    (unit if unit else "Unit") if density else ""
                ]),
                automargin = True
            )

            fig.update_xaxes(
                title_text = " ".join([
                    list(heights.keys())[0],
                    "".join(["(", unit, ")"]) if unit else ""
                ]) if len(heights.keys()) == 1 else None
            )

            if side_by_side:
                # Default behavior for side by side with the Matplotlib hist function is to use
                # plot the counts; however, since this function has to be passed the density param
                # from the hist function and density = True by default, default behavior for side
                # by side is to plot density unless density = False.
                fig.update_layout(barmode = "group")

        else:
            fig = make_subplots(
                rows = n,
                cols = 1,
            )

            if width:
                fig.update_layout(width = width)

            fig.update_layout(height = height if height is not None else 400 * n, showlegend = False)

            for i, k in enumerate(heights.keys()):
                trace_bins = bins[k] if multiple_bins else bins
                trace_widths = widths[k] if multiple_bins else widths
                shaded, marker_colors = get_shaded_colors(bins[k], left_end, right_end, i)
                text, hovertemplate = get_text_and_template(shaded, marker_colors, heights, trace_widths)
                fig.append_trace(go.Bar(
                    x = bin_mids[k] if multiple_bins else bin_mids,
                    y = heights[k],
                    marker_color = marker_colors, 
                    text = text,
                    customdata = bin_ranges[k] if multiple_bins else bin_ranges,
                    width = trace_widths,
                    name = k,
                    opacity = 0.7,
                    hovertemplate = hovertemplate
                ), row = i + 1, col = 1)

                if rug:
                    fig.append_trace(go.Scatter(
                        x = values_dict[k][0], 
                        y = np.zeros_like(values_dict[k][0]), 
                        mode = "markers",
                        marker_symbol="line-ns",
                        marker_color="black"
                    ), row = i + 1, col = 1)
                if rug:
                    fig.append_trace(go.Scatter(
                        x = values_dict[k][0], 
                        y = np.zeros_like(values_dict[k][0]), 
                        mode = "markers",
                        marker = dict(
                            symbol = "line-ns-open",
                            color = "black",
                            size = 10,
                            opacity = 1,
                        )),
                        row = i + 1, col = 1
                    )


                fig.update_yaxes(
                    title_text = "".join([
                        "Percent Per " if density else "Count",
                        (unit if unit else "Unit") if density else ""
                    ]),
                    automargin = True,
                    row = i + 1,
                    col = 1
                )
                fig.update_xaxes(
                    title_text = " ".join([
                        k,
                        "".join(["(", unit, ")"]) if unit else ""
                    ]),
                    row = i + 1,
                    col = 1
                )

        fig.update_layout(**vargs)

        if show:
            fig.show()
        else:
            return fig

    def hist(self, *columns, overlay=True, bins=None, bin_column=None, unit=None, counts=None, group=None,
        rug=False, side_by_side=False, left_end=None, right_end=None, width=None, height=None, **vargs):
        """Plots one histogram for each column in columns. If no column is
        specified, plot all columns. If interactive plots are enabled via ``Table#interactive_plots``,
        redirects plotting to plotly with ``Table#ihist``.

        Kwargs:
            overlay (bool): If True, plots 1 chart with all the histograms
                overlaid on top of each other (instead of the default behavior
                of one histogram for each column in the table). Also adds a
                legend that matches each bar color to its column.  Note that
                if the histograms are not overlaid, they are not forced to the
                same scale.

            bins (list or int): Lower bound for each bin in the
                histogram or number of bins. If None, bins will
                be chosen automatically.

            bin_column (column name or index): A column of bin lower bounds.
                All other columns are treated as counts of these bins.
                If None, each value in each row is assigned a count of 1.

            counts (column name or index): Deprecated name for bin_column.

            unit (string): A name for the units of the plotted column (e.g.
                'kg'), to be used in the plot.

            group (column name or index): A column of categories.  The rows are
                grouped by the values in this column, and a separate histogram is
                generated for each group.  The histograms are overlaid or plotted
                separately depending on the overlay argument.  If None, no such
                grouping is done.

            side_by_side (bool): Whether histogram bins should be plotted side by
                side (instead of directly overlaid).  Makes sense only when
                plotting multiple histograms, either by passing several columns
                or by using the group option.

            left_end (int or float) and right_end (int or float): (Not supported
                for overlayed histograms) The left and right edges of the shading of
                the histogram. If only one of these is None, then that property
                will be treated as the extreme edge of the histogram. If both are
                left None, then no shading will occur.

            density (boolean): If True, will plot a density distribution of the data.
                Otherwise plots the counts.

            shade_split (string, {"whole", "new", "split"}): If left_end or
                right_end are specified, shade_split determines how a bin is split
                that the end falls between two bin endpoints. If shade_split = "whole",
                the entire bin will be shaded. If shade_split = "new", then a new bin
                will be created and data split appropriately. If shade_split = "split",
                the data will first be placed into the original bins, and then separated
                into two bins with equal height.

            show (bool): whether to show the figure for interactive plots; if false, the figure is 
                returned instead


            vargs: Additional arguments that get passed into :func:plt.hist.
                See http://matplotlib.org/api/pyplot_api.html#matplotlib.pyplot.hist
                for additional arguments that can be passed into vargs. These
                include: `range`, `normed`/`density`, `cumulative`, and
                `orientation`, to name a few.

        >>> t = Table().with_columns(
        ...     'count',  make_array(9, 3, 3, 1),
        ...     'points', make_array(1, 2, 2, 10))
        >>> t
        count | points
        9     | 1
        3     | 2
        3     | 2
        1     | 10
        >>> t.hist() # doctest: +SKIP
        <histogram of values in count>
        <histogram of values in points>

        >>> t = Table().with_columns(
        ...     'value',      make_array(101, 102, 103),
        ...     'proportion', make_array(0.25, 0.5, 0.25))
        >>> t.hist(bin_column='value') # doctest: +SKIP
        <histogram of values weighted by corresponding proportions>

        >>> t = Table().with_columns(
        ...     'value',    make_array(1,   2,   3,   2,   5  ),
        ...     'category', make_array('a', 'a', 'a', 'b', 'b'))
        >>> t.hist('value', group='category') # doctest: +SKIP
        <two overlaid histograms of the data [1, 2, 3] and [2, 5]>
        """
        # Matplotlib has deprecated the normed keyword.
        # TODO consider changing this function to use density= instead too
        if 'normed' not in vargs and 'density' not in vargs:
            vargs['density'] = True
        elif 'normed' in vargs and 'density' not in vargs:
            vargs['density'] = vargs.pop('normed')
        elif 'normed' in vargs and 'density' in vargs:
            raise ValueError("You can't specify both normed and density. "
                             "Use one or the other.")

        global _INTERACTIVE_PLOTS
        if _INTERACTIVE_PLOTS:
            if "shade_split" not in vargs:
                vargs["shade_split"] = "split"

            return self.ihist(
                *columns,
                overlay = overlay,
                bins = bins,
                bin_column = bin_column,
                unit = unit,
                counts = counts,
                group = group,
                side_by_side = side_by_side,
                left_end = left_end,
                right_end = right_end,
                width = width,
                height = height,
                rug = rug,
                **vargs
            )

        if width is None:
            width = self.default_width

        if height is None:
            height = self.default_height

        if counts is not None and bin_column is None:
            warnings.warn("counts arg of hist is deprecated; use bin_column")
            bin_column=counts
        if columns:
            columns_included = list(columns)
            if bin_column is not None:
                columns_included.append(bin_column)
            if group is not None:
                columns_included.append(group)
            self = self.select(*columns_included)
        if group is not None:
            if bin_column is not None:
                raise ValueError("Using bin_column and group together is "
                                 "currently unsupported.")
            if len(columns) > 1:
                raise ValueError("Using group with multiple histogram value "
                                 "columns is currently unsupported.")

        # Check for non-numerical values and raise a ValueError if any found
        for col in self:
            if col != group and any(isinstance(cell, np.flexible) for cell in self[col]):
                raise ValueError("The column '{0}' contains non-numerical "
                    "values. A histogram cannot be drawn for this table."
                    .format(col))


        if bin_column is not None and bins is None:
            bins = np.unique(self.column(bin_column))
        if bins is not None:
            vargs['bins'] = bins

        def prepare_hist_with_bin_column(bin_column):
            # This code is factored as a function for clarity only.
            weight_columns = [c for c in self.labels if c != bin_column]
            bin_values = self.column(bin_column)
            values_dict = [(w[:-6] if w.endswith(' count') else w, (bin_values, self.column(w))) \
                for w in weight_columns]
            return values_dict

        def prepare_hist_with_group(group):
            # This code is factored as a function for clarity only.
            grouped = self.group(group, np.array)
            if grouped.num_rows > 20:
                warnings.warn("It looks like you're making a grouped histogram with "
                              "a lot of groups ({:d}), which is probably incorrect."
                              .format(grouped.num_rows))
            return [("{}={}".format(group, k), (v[0][1],)) for k, v in grouped.index_by(group).items()]

        # Populate values_dict: An ordered dict from column name to singleton
        # tuple of array of values or a (values, weights) pair of arrays.  If
        # any values have weights, they all must have weights.
        if bin_column is not None:
            values_dict = prepare_hist_with_bin_column(bin_column)
        elif group is not None:
            values_dict = prepare_hist_with_group(group)
        else:
            values_dict = [(k, (self.column(k),)) for k in self.labels]
        values_dict = collections.OrderedDict(values_dict)
        if left_end is not None or right_end is not None:
            if left_end is None:
                if bins is not None and bins[0]:
                    left_end = bins[0]
                else:
                    left_end = min([min(self.column(k)) for k in self.labels if np.issubdtype(self.column(k).dtype, np.number)])
            elif right_end is None:
                if bins is not None and bins[-1]:
                    right_end = bins[-1]
                else:
                    right_end = max([max(self.column(k)) for k in self.labels if np.issubdtype(self.column(k).dtype, np.number)])

        def draw_hist(values_dict):
            # Check if np.printoptions is set to legacy. Throw UserWarning if not
            if np.get_printoptions()['legacy'] != '1.13':
                warnings.warn("We've detected you're not using the '1.13' legacy setting for `np.printoptions`. "
                    "This may cause excessive error terms in your plots. We recommend solving this by running the "
                    "following code: `np.set_printoptions(legacy='1.13')`", UserWarning)
            # This code is factored as a function for clarity only.
            n = len(values_dict)
            colors = [rgb_color + (self.default_alpha,) for rgb_color in
                itertools.islice(itertools.cycle(self.chart_colors), n)]
            hist_names = list(values_dict.keys())
            values = [v[0] for v in values_dict.values()]
            weights = [v[1] for v in values_dict.values() if len(v) > 1]
            if n > len(weights) > 0:
                raise ValueError("Weights were provided for some columns, but not "
                                 " all, and that's not supported.")
            if rug and overlay and n > 1:
                warnings.warn("Cannot plot overlaid rug plots; rug=True ignored", UserWarning)
            if vargs['density']:
                y_label = 'Percent per ' + (unit if unit else 'unit')
                percentage = plt.FuncFormatter(lambda x, _: "{:g}".format(100*x))
            else:
                y_label = 'Count'

            if overlay and n > 1:
                # Reverse because legend prints bottom-to-top
                values = values[::-1]
                weights = weights[::-1]
                colors = list(colors)[::-1]
                if len(weights) == n:
                    vargs['weights'] = weights
                if not side_by_side:
                    vargs.setdefault('histtype', 'stepfilled')
                figure = plt.figure(figsize=(width, height))
                plt.hist(values, color=colors, **vargs)
                # if rug:
                #     plt.scatter(values, np.zeros_like(values), marker="|", color=colors)
                axis = figure.get_axes()[0]
                _vertical_x(axis)
                axis.set_ylabel(y_label)
                if vargs['density']:
                    axis.yaxis.set_major_formatter(percentage)
                x_unit = ' (' + unit + ')' if unit else ''
                if group is not None and len(self.labels) == 2:
                    #There's a grouping in place but we're only plotting one column's values
                    label_not_grouped = [l for l in self.labels if l != group][0]
                    axis.set_xlabel(label_not_grouped + x_unit, fontsize=16)
                else:
                    axis.set_xlabel(x_unit, fontsize=16)
                plt.legend(hist_names, loc=2, bbox_to_anchor=(1.05, 1))
                type(self).plots.append(axis)
            else:
                _, axes = plt.subplots(n, 1, figsize=(width, height * n))
                if 'bins' in vargs:
                    bins = vargs['bins']
                    if isinstance(bins, numbers.Integral) and bins > 76 or hasattr(bins, '__len__') and len(bins) > 76:
                        # Use stepfilled when there are too many bins
                        vargs.setdefault('histtype', 'stepfilled')
                if n == 1:
                    axes = [axes]
                for i, (axis, hist_name, values_for_hist, color) in enumerate(zip(axes, hist_names, values, colors)):
                    axis.set_ylabel(y_label)
                    if vargs['density']:
                        axis.yaxis.set_major_formatter(percentage)
                    x_unit = ' (' + unit + ')' if unit else ''
                    if len(weights) == n:
                        vargs['weights'] = weights[i]
                    axis.set_xlabel(hist_name + x_unit, fontsize=16)
                    heights, bins, patches = axis.hist(values_for_hist, color=color, **vargs)
                    if left_end is not None and right_end is not None:
                        x_shade, height_shade, width_shade = _compute_shading(heights, bins.copy(), left_end, right_end)
                        axis.bar(x_shade, height_shade, width=width_shade,
                                 color=self.chart_colors[1], align="edge")
                    _vertical_x(axis)
                    if rug:
                        axis.scatter(values_for_hist, np.zeros_like(values_for_hist), marker="|",
                                     color="black", s=100, zorder=10)
                    type(self).plots.append(axis)

        draw_hist(values_dict)

    def hist_of_counts(self, *columns, overlay=True, bins=None, bin_column=None,
                       group=None, side_by_side=False, width=None, height=None, **vargs):
        """
        Plots one count-based histogram for each column in columns. The
        heights of each bar will represent the counts, and all the bins
        must be of equal size.

        If no column is specified, plot all columns.

        Kwargs:
            overlay (bool): If True, plots 1 chart with all the histograms
                overlaid on top of each other (instead of the default behavior
                of one histogram for each column in the table). Also adds a
                legend that matches each bar color to its column.  Note that
                if the histograms are not overlaid, they are not forced to the
                same scale.

            bins (array or int): Lower bound for each bin in the
                histogram or number of bins. If None, bins will
                be chosen automatically.

            bin_column (column name or index): A column of bin lower bounds.
                All other columns are treated as counts of these bins.
                If None, each value in each row is assigned a count of 1.

            group (column name or index): A column of categories.  The rows are
                grouped by the values in this column, and a separate histogram is
                generated for each group.  The histograms are overlaid or plotted
                separately depending on the overlay argument.  If None, no such
                grouping is done.

            side_by_side (bool): Whether histogram bins should be plotted side by
                side (instead of directly overlaid).  Makes sense only when
                plotting multiple histograms, either by passing several columns
                or by using the group option.

            vargs: Additional arguments that get passed into :func:plt.hist.
                See http://matplotlib.org/api/pyplot_api.html#matplotlib.pyplot.hist
                for additional arguments that can be passed into vargs. These
                include: `range`, `cumulative`, and
                `orientation`, to name a few.

        >>> t = Table().with_columns(
        ...     'count',  make_array(9, 3, 3, 1),
        ...     'points', make_array(1, 2, 2, 10))
        >>> t
        count | points
        9     | 1
        3     | 2
        3     | 2
        1     | 10
        >>> t.hist_of_counts() # doctest: +SKIP
        <histogram of values in count with counts on y-axis>
        <histogram of values in points with counts on y-axis>

        >>> t = Table().with_columns(
        ...     'value', make_array(101, 102, 103),
        ...     'count', make_array(5, 10, 5))
        >>> t.hist_of_counts(bin_column='value') # doctest: +SKIP
        <histogram of values weighted by corresponding counts>

        >>> t = Table().with_columns(
        ...     'value',    make_array(1,   2,   3,   2,   5  ),
        ...     'category', make_array('a', 'a', 'a', 'b', 'b'))
        >>> t.hist('value', group='category') # doctest: +SKIP
        <two overlaid histograms of the data [1, 2, 3] and [2, 5]>
        """

        if bin_column is not None and bins is None:
            bins = np.unique(self.column(bin_column))
            # TODO ensure counts are integers even when `columns` is empty
            for column in columns:
                if not _is_array_integer(self.column(column)):
                    raise ValueError('The column {0} contains non-integer values '
                                     'When using hist_of_counts with bin_columns, '
                                     'all columns should contain counts.'
                                     .format(column))

        if vargs.get('normed', False) or vargs.get('density', False):
            raise ValueError("hist_of_counts is for displaying counts only, "
                             "and should not be used with the normed or "
                             "density keyword arguments")
        vargs['density'] = False

        if bins is not None:
            if len(bins) < 2:
                raise ValueError("bins must have at least two items")
            diffs = np.diff(sorted(bins))
            # Diffs should all be equal (up to floating point error)
            normalized_diff_deviances = np.abs((diffs - diffs[0])/diffs[0])
            if np.any(normalized_diff_deviances > 1e-11):
                raise ValueError("Bins of unequal size should not be used "
                                 "with hist_of_counts. Please use hist() and "
                                 "make sure to set normed=True")
        return self.hist(*columns, overlay=overlay, bins=bins, bin_column=bin_column, group=group, side_by_side=side_by_side, width=width, height=height, **vargs)


    def boxplot(self, **vargs):
        """Plots a boxplot for the table.

        Every column must be numerical.

        Kwargs:
            vargs: Additional arguments that get passed into `plt.boxplot`.
                See http://matplotlib.org/api/pyplot_api.html#matplotlib.pyplot.boxplot
                for additional arguments that can be passed into vargs. These include
                `vert` and `showmeans`.

        Returns:
            None

        Raises:
            ValueError: The Table contains columns with non-numerical values.

        >>> table = Table().with_columns(
        ...     'test1', make_array(92.5, 88, 72, 71, 99, 100, 95, 83, 94, 93),
        ...     'test2', make_array(89, 84, 74, 66, 92, 99, 88, 81, 95, 94))
        >>> table
        test1 | test2
        92.5  | 89
        88    | 84
        72    | 74
        71    | 66
        99    | 92
        100   | 99
        95    | 88
        83    | 81
        94    | 95
        93    | 94
        >>> table.boxplot() # doctest: +SKIP
        <boxplot of test1 and boxplot of test2 side-by-side on the same figure>
        """
        # Check for non-numerical values and raise a ValueError if any found
        for col in self:
            if any(isinstance(cell, np.flexible) for cell in self[col]):
                raise ValueError("The column '{0}' contains non-numerical "
                    "values. A histogram cannot be drawn for this table."
                    .format(col))

        columns = self._columns.copy()
        vargs['labels'] = columns.keys()
        values = list(columns.values())
        plt.boxplot(values, **vargs)


    ###########
    # Support #
    ###########

    class Row(tuple):
        _table = None  # Set by subclasses in Rows

        def __getattr__(self, column_label):
            try:
                return self[self._table.column_index(column_label)]
            except ValueError: #adding support for NumPy v1.18.0 as per changes in https://github.com/numpy/numpy/pull/14745
                raise AttributeError("Attribute ({0}) not found in row.".format(column_label))

        def item(self, index_or_label):
            """Return the item at an index or label."""
            if isinstance(index_or_label, numbers.Integral):
                index = index_or_label
            else:
                index = self._table.column_index(index_or_label)
            return self[index]

        def __repr__(self):
            return 'Row({})'.format(', '.join('{}={}'.format(
                self._table.labels[i], v.__repr__()) for i, v in enumerate(self)))

        def asdict(self):
            return collections.OrderedDict(zip(self._table.labels, self))

    class Rows(collections.abc.Sequence):
        """An iterable view over the rows in a table."""
        def __init__(self, table):
            self._table = table
            self._labels = None

        def __getitem__(self, i):
            if isinstance(i, slice):
                return (self[j] for j in range(*i.indices(len(self))))

            labels = tuple(self._table.labels)
            if labels != self._labels:
                self._labels = labels
                self._row = type('Row', (Table.Row, ), dict(_table=self._table))
            return self._row(c[i] for c in self._table._columns.values())

        def __len__(self):
            return self._table.num_rows

        def __repr__(self):
            return '{0}({1})'.format(type(self).__name__, repr(self._table))


def _is_array_integer(arr):
    """Returns True if an array contains integers (integer type or near-int
    float values) and False otherwise.

    >>> _is_array_integer(np.arange(10))
    True
    >>> _is_array_integer(np.arange(7.0, 20.0, 1.0))
    True
    >>> _is_array_integer(np.arange(0, 1, 0.1))
    False
    """
    return issubclass(arr.dtype.type, np.integer) or np.allclose(arr, np.round(arr))

def _zero_on_type_error(column_fn):
    """Wrap a function on an np.ndarray to return 0 on a type error."""
    if not column_fn:
        return column_fn
    if not callable(column_fn):
        raise TypeError('column functions must be callable')
    @functools.wraps(column_fn)
    def wrapped(column):
        try:
            return column_fn(column)
        except TypeError:
            if isinstance(column, np.ndarray):
                return column.dtype.type() # A typed zero value
            else:
                raise
    return wrapped

def _compute_shading(heights, bins, left_end, right_end):
    shade_start_idx = np.max(np.where(bins <= left_end)[0], initial=0)
    shade_end_idx = np.max(np.where(bins < right_end)[0], initial=0) + 1
    # x_shade are the bin starts, so ignore bins[-1], which is the RHS of the last bin
    x_shade = bins[:-1][shade_start_idx:shade_end_idx]
    height_shade = heights[shade_start_idx:shade_end_idx]
    width_shade = np.diff(bins[shade_start_idx:(shade_end_idx+1)])

    if left_end > x_shade[0]:
        # shrink the width by the unshaded area, then move the bin start
        width_shade[0] -= (left_end - x_shade[0])
        x_shade[0] = left_end

    original_ending = (x_shade[-1] + width_shade[-1])
    if right_end < original_ending:
        width_shade[-1] -= (original_ending - right_end)
    return x_shade, height_shade, width_shade


def _fill_with_zeros(partials, rows, zero=None):
    """Find and return values from rows for all partials. In cases where no
    row matches a partial, zero is assumed as value. For a row, the first
    (n-1) fields are assumed to be the partial, and the last field,
    the value, where n is the total number of fields in each row. It is
    assumed that there is a unique row for each partial.
    partials -- single field values or tuples of field values
    rows -- table rows
    zero -- value used when no rows match a particular partial
    """
    assert len(rows) > 0
    if not _util.is_non_string_iterable(partials):
        # Convert partials to tuple for comparison against row slice later
        partials = [(partial,) for partial in partials]

    # Construct mapping of partials to values in rows
    mapping = {}
    for row in rows:
        mapping[tuple(row[:-1])] = row[-1]

    if zero is None:
        # Try to infer zero from given row values.
        array = np.array(tuple(mapping.values()))
        if len(array.shape) == 1:
            zero = array.dtype.type()
    return np.array([mapping.get(partial, zero) for partial in partials])


def _as_labels(column_or_columns):
    """Return a list of labels for a label or labels."""
    if not _util.is_non_string_iterable(column_or_columns):
        return [column_or_columns]
    else:
        return column_or_columns

def _varargs_labels_as_list(label_list):
    """Return a list of labels for a list of labels or singleton list of list
    of labels."""
    if len(label_list) == 0:
        return []
    elif not _util.is_non_string_iterable(label_list[0]):
        # Assume everything is a label.  If not, it'll be caught later.
        return label_list
    elif len(label_list) == 1:
        return label_list[0]
    else:
        raise ValueError("Labels {} contain more than list.".format(label_list),
                         "Pass just one list of labels.")

def _assert_same(values):
    """Assert that all values are identical and return the unique value."""
    assert len(values) > 0
    first, rest = values[0], values[1:]
    for v in rest:
        assert (v == first) or (pandas.isnull(v) and pandas.isnull(first))
    return first


def _collected_label(collect, label):
    """Label of a collected column."""
    if not collect.__name__.startswith('<'):
        return label + ' ' + collect.__name__
    else:
        return label

def _vertical_x(axis, ticks=None, max_width=5):
    """Switch labels to vertical if they are long."""
    if ticks is None:
        ticks = axis.get_xticks()
    if (np.array(ticks) == np.rint(ticks)).all():
        ticks = np.rint(ticks).astype(np.int64)
    if max([len(str(tick)) for tick in ticks]) > max_width:
        axis.set_xticklabels(ticks, rotation='vertical')

###################
# Slicing support #
###################

class _RowSelector(metaclass=abc.ABCMeta):
    def __init__(self, table):
        self._table = table

    def __call__(self, row_numbers_or_slice, *args):
        if args:
            all_args = list(args)
            all_args.insert(0, row_numbers_or_slice)
            all_args = np.array(all_args)
        else:
            all_args = row_numbers_or_slice
        return self.__getitem__(all_args)

    @abc.abstractmethod
    def __getitem__(self, item):
        raise NotImplementedError()


class _RowTaker(_RowSelector):
    def __getitem__(self, row_indices_or_slice):
        """Return a new Table with selected rows taken by index.

        Args:
            ``row_indices_or_slice`` (integer or array of integers):
            The row index, list of row indices or a slice of row indices to
            be selected.

        Returns:
            A new instance of ``Table`` with selected rows in order
            corresponding to ``row_indices_or_slice``.

        Raises:
            ``IndexError``, if any ``row_indices_or_slice`` is out of bounds
            with respect to column length.

        >>> grades = Table().with_columns('letter grade',
        ...     make_array('A+', 'A', 'A-', 'B+', 'B', 'B-'),
        ...     'gpa', make_array(4, 4, 3.7, 3.3, 3, 2.7))
        >>> grades
        letter grade | gpa
        A+           | 4
        A            | 4
        A-           | 3.7
        B+           | 3.3
        B            | 3
        B-           | 2.7
        >>> grades.take(0)
        letter grade | gpa
        A+           | 4
        >>> grades.take(-1)
        letter grade | gpa
        B-           | 2.7
        >>> grades.take(make_array(2, 1, 0))
        letter grade | gpa
        A-           | 3.7
        A            | 4
        A+           | 4
        >>> grades.take[:3]
        letter grade | gpa
        A+           | 4
        A            | 4
        A-           | 3.7
        >>> grades.take(np.arange(0,3))
        letter grade | gpa
        A+           | 4
        A            | 4
        A-           | 3.7
        >>> grades.take(0, 2)
        letter grade | gpa
        A+           | 4
        A-           | 3.7
        >>> grades.take(10)
        Traceback (most recent call last):
            ...
        IndexError: index 10 is out of bounds for axis 0 with size 6
        """
        if isinstance(row_indices_or_slice, collections.abc.Iterable):
            columns = [np.take(column, row_indices_or_slice, axis=0)
                       for column in self._table._columns.values()]
            return self._table._with_columns(columns)

        rows = self._table.rows[row_indices_or_slice]
        if isinstance(rows, Table.Row):
            rows = [rows]
        return self._table._with_columns(zip(*rows))


class _RowExcluder(_RowSelector):
    def __getitem__(self, row_indices_or_slice):
        """Return a new Table without a sequence of rows excluded by number.

        Args:
            ``row_indices_or_slice`` (integer or list of integers or slice):
                The row index, list of row indices or a slice of row indices
                to be excluded.

        Returns:
            A new instance of ``Table``.

        >>> t = Table().with_columns(
        ...     'letter grade', make_array('A+', 'A', 'A-', 'B+', 'B', 'B-'),
        ...     'gpa', make_array(4, 4, 3.7, 3.3, 3, 2.7))
        >>> t
        letter grade | gpa
        A+           | 4
        A            | 4
        A-           | 3.7
        B+           | 3.3
        B            | 3
        B-           | 2.7
        >>> t.exclude(4)
        letter grade | gpa
        A+           | 4
        A            | 4
        A-           | 3.7
        B+           | 3.3
        B-           | 2.7
        >>> t.exclude(-1)
        letter grade | gpa
        A+           | 4
        A            | 4
        A-           | 3.7
        B+           | 3.3
        B            | 3
        >>> t.exclude(make_array(1, 3, 4))
        letter grade | gpa
        A+           | 4
        A-           | 3.7
        B-           | 2.7
        >>> t.exclude(range(3))
        letter grade | gpa
        B+           | 3.3
        B            | 3
        B-           | 2.7
        >>> t.exclude(0, 2)
        letter grade | gpa
        A            | 4
        B+           | 3.3
        B            | 3
        B-           | 2.7

        Note that ``exclude`` also supports NumPy-like indexing and slicing:

        >>> t.exclude[:3]
        letter grade | gpa
        B+           | 3.3
        B            | 3
        B-           | 2.7

        >>> t.exclude[1, 3, 4]
        letter grade | gpa
        A+           | 4
        A-           | 3.7
        B-           | 2.7
        """
        if isinstance(row_indices_or_slice, collections.abc.Iterable):
            without_row_indices = set(row_indices_or_slice)
            rows = [row for index, row in enumerate(self._table.rows[:])
                    if index not in without_row_indices]
            return self._table._with_columns(zip(*rows))

        row_slice = row_indices_or_slice
        if not isinstance(row_slice, slice):
            row_slice %= self._table.num_rows
            row_slice = slice(row_slice, row_slice+1)
        rows = itertools.chain(self._table.rows[:row_slice.start or 0],
                               self._table.rows[row_slice.stop:])
        return self._table._with_columns(zip(*rows))

# For Sphinx: grab the docstrings from `Taker.__getitem__` and `Withouter.__getitem__`
Table.take.__doc__ = _RowTaker.__getitem__.__doc__
Table.exclude.__doc__ = _RowExcluder.__getitem__.__doc__<|MERGE_RESOLUTION|>--- conflicted
+++ resolved
@@ -2763,50 +2763,37 @@
     def show(self, max_rows=0):
         """Display the table.
 	
-	Args:
-	    ``max_rows``: Maximum number of rows to be output by the function
-	
-	Returns:
-	    A subset of the Table with number of rows specified in ``max_rows``.
-	    First ``max_rows`` number of rows are displayed. If no value is passed
-	    for ``max_rows``, then the entire Table is returned.
-	    
-	Examples:
-	
-	>>> t = Table.from_records([
-	...   {
-	...    'column1':'data1',
-	...    'column2':86,
-	...    'column3':'b',
-	...    'column4':5,
-	...   },
-	...   {
-	...    'column1':'data2',
-	...    'column2':51,
-	...    'column3':'c',
-	...    'column4':3,
-	...   },
-	...   {
-	...    'column1':'data3',
-	...    'column2':32,
-	...    'column3':'a',
-	...    'column4':6,
-	...   }
-	... ])
-        
+    	Args:
+    	    ``max_rows``: Maximum number of rows to be output by the function
+    	
+    	Returns:
+    	    A subset of the Table with number of rows specified in ``max_rows``.
+    	    First ``max_rows`` number of rows are displayed. If no value is passed
+    	    for ``max_rows``, then the entire Table is returned.
+    	    
+    	Examples:
+
+        >>> t = Table().with_columns(
+        ...    "column1", make_array("data1", "data2", "data3"),
+        ...    "column2", make_array(86, 51, 32),
+        ...    "column3", make_array("b", "c", "a"),
+        ...    "column4", make_array(5, 3, 6)
+        ... )
+
+            
         >>> t
         column1 | column2 | column3 | column4
         data1   | 86      | b       | 5
         data2   | 51      | c       | 3
         data3   | 32      | a       | 6
-	
-	>>> t.show()
-	<IPython.core.display.HTML object>
-	
-	>>> t.show(max_rows=2)
-	<IPython.core.display.HTML object>
-	
-	"""
+    	
+    	>>> t.show()
+    	<IPython.core.display.HTML object>
+    	
+    	>>> t.show(max_rows=2)
+    	<IPython.core.display.HTML object>
+    	
+    	"""
         IPython.display.display(IPython.display.HTML(self.as_html(max_rows)))
 
     max_str_rows = 10
@@ -2906,55 +2893,6 @@
         return '\n'.join([line.rstrip() for line in lines])
 
     def as_html(self, max_rows=0):
-<<<<<<< HEAD
-        r"""Format table as HTML.
-	
-	Args:
-	    ``max_rows``: Number of rows from the Table to be displayed as HTML elements.
-	
-	Returns:
-	    A representation of the Table in HTML format, specified using HTML tags.
-	    The number of rows in this HTML representation is obtained from the number
-	    passed in the argument ``max_rows``. First ``max_rows`` number of rows are displayed.
-	    The entire Table is displayed in HTML format if no values are passed through ``max_rows``.
-	    
-	Examples:
-	
-	>>> t = Table.from_records([
-	...   {
-	...    'column1':'data1',
-	...    'column2':86,
-	...    'column3':'b',
-	...    'column4':5,
-	...   },
-	...   {
-	...    'column1':'data2',
-	...    'column2':51,
-	...    'column3':'c',
-	...    'column4':3,
-	...   },
-	...   {
-	...    'column1':'data3',
-	...    'column2':32,
-	...    'column3':'a',
-	...    'column4':6,
-	...   }
-	... ])
-        
-        >>> t
-        column1 | column2 | column3 | column4
-        data1   | 86      | b       | 5
-        data2   | 51      | c       | 3
-        data3   | 32      | a       | 6
-	
-	>>> t.as_html()
-	'<table border="1" class="dataframe">\n    <thead>\n        <tr>\n            <th>column1</th> <th>column2</th> <th>column3</th> <th>column4</th>\n        </tr>\n    </thead>\n    <tbody>\n        <tr>\n            <td>data1  </td> <td>86     </td> <td>b      </td> <td>5      </td>\n        </tr>\n        <tr>\n            <td>data2  </td> <td>51     </td> <td>c      </td> <td>3      </td>\n        </tr>\n        <tr>\n            <td>data3  </td> <td>32     </td> <td>a      </td> <td>6      </td>\n        </tr>\n    </tbody>\n</table>'
-	
-	>>> t.as_html(max_rows=2)
-	'<table border="1" class="dataframe">\n    <thead>\n        <tr>\n            <th>column1</th> <th>column2</th> <th>column3</th> <th>column4</th>\n        </tr>\n    </thead>\n    <tbody>\n        <tr>\n            <td>data1  </td> <td>86     </td> <td>b      </td> <td>5      </td>\n        </tr>\n        <tr>\n            <td>data2  </td> <td>51     </td> <td>c      </td> <td>3      </td>\n        </tr>\n    </tbody>\n</table>\n<p>... (1 rows omitted)</p>'
-	
-	"""
-=======
         """Format table as HTML
             
             Args:   
@@ -3005,10 +2943,7 @@
                 <tr>\\n            <td>abc </td> <td>12  </td> <td>5.5   </td>\\n        </tr>\\n        
                 <tr>\\n            <td>xyz </td> <td>14  </td> <td>6     </td>\\n        </tr>\\n    
                 </tbody>\\n</table>\\n<p>... (1 rows omitted)</p>'
-
-
-        """
->>>>>>> 66e75be8
+        """
         if not max_rows or max_rows > self.num_rows:
             max_rows = self.num_rows
         omitted = max(0, self.num_rows - max_rows)
@@ -3037,53 +2972,40 @@
         return '\n'.join(4 * indent * ' ' + text for indent, text in lines)
 
     def index_by(self, column_or_label):
-        r"""Return a dict keyed by values in a column that contains lists of
-        rows corresponding to each value.
-	
-	Args:
-	    ``columns_or_labels``: Name or label of a column of the Table,
-	    values of which are keys in the returned dict.
-	
-	Returns:
-	    A dictionary with values from the column specified in the argument
-	    ``columns_or_labels`` as keys. The corresponding data is a list of
-	    Row of values from the rest of the columns of the Table.
-	    
-	Examples:
-	
-	>>> t = Table.from_records([
-	...   {
-	...    'column1':'data1',
-	...    'column2':86,
-	...    'column3':'b',
-	...    'column4':5,
-	...   },
-	...   {
-	...    'column1':'data2',
-	...    'column2':51,
-	...    'column3':'c',
-	...    'column4':3,
-	...   },
-	...   {
-	...    'column1':'data3',
-	...    'column2':32,
-	...    'column3':'a',
-	...    'column4':6,
-	...   }
-	... ])
-        
+        """Return a dict keyed by values in a column that contains lists of
+            rows corresponding to each value.
+    	
+    	Args:
+    	    ``columns_or_labels``: Name or label of a column of the Table,
+    	    values of which are keys in the returned dict.
+    	
+    	Returns:
+    	    A dictionary with values from the column specified in the argument
+    	    ``columns_or_labels`` as keys. The corresponding data is a list of
+    	    Row of values from the rest of the columns of the Table.
+    	    
+    	Examples:
+    	
+    	>>> t = Table().with_columns(
+        ...    "column1", make_array("data1", "data2", "data3", "data4"),
+        ...    "column2", make_array(86, 51, 32, 91),
+        ...    "column3", make_array("b", "c", "a", "a"),
+        ...    "column4", make_array(5, 3, 6, 9)
+        ... )
+            
         >>> t
         column1 | column2 | column3 | column4
         data1   | 86      | b       | 5
         data2   | 51      | c       | 3
         data3   | 32      | a       | 6
-	
-	>>> t.index_by('column2')
-	{86: [Row(column1='data1', column2=86, column3='b', column4=5)], 51: [Row(column1='data2', column2=51, column3='c', column4=3)], 32: [Row(column1='data3', column2=32, column3='a', column4=6)]}
-	
-	>>> t.index_by('column3')
-	{'b': [Row(column1='data1', column2=86, column3='b', column4=5)], 'c': [Row(column1='data2', column2=51, column3='c', column4=3)], 'a': [Row(column1='data3', column2=32, column3='a', column4=6)]}
-	    
+        data4   | 91      | a       | 9
+    	
+    	>>> t.index_by('column2')
+    	{86: [Row(column1='data1', column2=86, column3='b', column4=5)], 51: [Row(column1='data2', column2=51, column3='c', column4=3)], 32: [Row(column1='data3', column2=32, column3='a', column4=6)], 91: [Row(column1='data4', column2=91, column3='a', column4=9)]}
+    	
+    	>>> t.index_by('column3')
+    	{'b': [Row(column1='data1', column2=86, column3='b', column4=5)], 'c': [Row(column1='data2', column2=51, column3='c', column4=3)], 'a': [Row(column1='data3', column2=32, column3='a', column4=6), Row(column1='data4', column2=91, column3='a', column4=9)]}
+    	    
         """
         column = self._get_column(column_or_label)
         index = {}

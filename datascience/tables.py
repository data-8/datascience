"""Tables are sequences of labeled columns."""

__all__ = ['Table']

import abc
import collections
import collections.abc
import functools
import inspect
import itertools
import numbers
import urllib.parse
import warnings

import numpy as np
import matplotlib
matplotlib.use('agg', warn=False)
import matplotlib.pyplot as plt
import pandas
import IPython

import datascience.formats as _formats
import datascience.util as _util
from datascience.util import make_array
import datascience.predicates as _predicates

class Table(collections.abc.MutableMapping):
    """A sequence of string-labeled columns."""
    plots = []

    def __init__(self, labels=None, _deprecated=None, *, formatter=_formats.default_formatter):
        """Create an empty table with column labels.

        >>> tiles = Table(make_array('letter', 'count', 'points'))
        >>> tiles
        letter | count | points

        Args:
            ``labels`` (list of strings): The column labels.

            ``formatter`` (Formatter): An instance of :class:`Formatter` that
                formats the columns' values.
        """
        self._columns = collections.OrderedDict()
        self._formats = dict()
        self.formatter = formatter

        if _deprecated is not None:
            warnings.warn("Two-argument __init__ is deprecated. Use Table().with_columns(...)", FutureWarning)
            columns, labels = labels, _deprecated
            columns = columns if columns is not None else []
            labels = labels if labels is not None else []
            assert len(labels) == len(columns), 'label/column number mismatch'
        else:
            labels = labels if labels is not None else []
            columns = [[] for _ in labels]

        self._num_rows = 0 if len(columns) is 0 else len(columns[0])

        # Add each column to table
        for column, label in zip(columns, labels):
            self[label] = column

        self.take = _RowTaker(self)
        self.exclude = _RowExcluder(self)

    # Deprecated
    @classmethod
    def empty(cls, labels=None):
        """Creates an empty table. Column labels are optional. [Deprecated]

        Args:
            ``labels`` (None or list): If ``None``, a table with 0
                columns is created.
                If a list, each element is a column label in a table with
                0 rows.

        Returns:
            A new instance of ``Table``.
        """
        warnings.warn("Table.empty(labels) is deprecated. Use Table(labels)", FutureWarning)
        if labels is None:
            return cls()
        values = [[] for label in labels]
        return cls(values, labels)

    # Deprecated
    @classmethod
    def from_rows(cls, rows, labels):
        """Create a table from a sequence of rows (fixed-length sequences). [Deprecated]"""
        warnings.warn("Table.from_rows is deprecated. Use Table(labels).with_rows(...)", FutureWarning)
        return cls(labels).with_rows(rows)

    @classmethod
    def from_records(cls, records):
        """Create a table from a sequence of records (dicts with fixed keys)."""
        if not records:
            return cls()
        labels = sorted(list(records[0].keys()))
        columns = [[rec[label] for rec in records] for label in labels]
        return cls().with_columns(zip(labels, columns))

    # Deprecated
    @classmethod
    def from_columns_dict(cls, columns):
        """Create a table from a mapping of column labels to column values. [Deprecated]"""
        warnings.warn("Table.from_columns_dict is deprecated. Use Table().with_columns(...)", FutureWarning)
        return cls().with_columns(columns.items())

    @classmethod
    def read_table(cls, filepath_or_buffer, *args, **vargs):
        """Read a table from a file or web address.

        filepath_or_buffer -- string or file handle / StringIO; The string
                              could be a URL. Valid URL schemes include http,
                              ftp, s3, and file.
        """
        # Look for .csv at the end of the path; use "," as a separator if found
        try:
            path = urllib.parse.urlparse(filepath_or_buffer).path
            if 'data8.berkeley.edu' in filepath_or_buffer:
                raise ValueError('data8.berkeley.edu requires authentication, '
                                 'which is not supported.')
        except AttributeError:
            path = filepath_or_buffer

        try:
            if 'sep' not in vargs and path.endswith('.csv'):
                vargs['sep'] = ','
        except AttributeError:
            pass
        df = pandas.read_table(filepath_or_buffer, *args, **vargs)
        return cls.from_df(df)

    def _with_columns(self, columns):
        """Create a table from a sequence of columns, copying column labels."""
        table = type(self)()
        for label, column in zip(self.labels, columns):
            self._add_column_and_format(table, label, column)
        return table

    def _add_column_and_format(self, table, label, column):
        """Add a column to table, copying the formatter from self."""
        label = self._as_label(label)
        table[label] = column
        if label in self._formats:
            table._formats[label] = self._formats[label]

    @classmethod
    def from_df(cls, df):
        """Convert a Pandas DataFrame into a Table."""
        t = cls()
        labels = df.columns
        for label in df.columns:
            t.append_column(label, df[label])
        return t

    @classmethod
    def from_array(cls, arr):
        """Convert a structured NumPy array into a Table."""
        return cls().with_columns([(f, arr[f]) for f in arr.dtype.names])

    #################
    # Magic Methods #
    #################

    def __getitem__(self, index_or_label):
        label = self._as_label(index_or_label)
        return self.column(label)

    def __setitem__(self, label, values):
        self.append_column(label, values)

    def __delitem__(self, label):
        del self._columns[label]
        if label in self._formats:
            del self._formats[label]

    def __len__(self):
        return len(self._columns)

    def __iter__(self):
        return iter(self.labels)

    # Deprecated
    def __getattr__(self, attr):
        """Return a method that applies to all columns or a table of attributes. [Deprecated]

        E.g., t.sum() on a Table will return a table with the sum of each column.
        """

        if self.columns and all(hasattr(c, attr) for c in self.columns):
            warnings.warn("Implicit column method lookup is deprecated.", FutureWarning)
            attrs = [getattr(c, attr) for c in self.columns]
            if all(callable(attr) for attr in attrs):
                @functools.wraps(attrs[0])
                def method(*args, **vargs):
                    """Create a table from the results of calling attrs."""
                    columns = [attr(*args, **vargs) for attr in attrs]
                    return self._with_columns(columns)
                return method
            else:
                return self._with_columns([[attr] for attr in attrs])
        else:
            msg = "'{0}' object has no attribute '{1}'".format(type(self).__name__, attr)
            raise AttributeError(msg)

    ####################
    # Accessing Values #
    ####################

    @property
    def num_rows(self):
        """Number of rows."""
        return self._num_rows

    @property
    def rows(self):
        """Return a view of all rows."""
        return self.Rows(self)

    def row(self, index):
        """Return a row."""
        return self.rows[index]

    @property
    def labels(self):
        """Return a tuple of column labels."""
        return tuple(self._columns.keys())

    # Deprecated
    @property
    def column_labels(self):
        """Return a tuple of column labels. [Deprecated]"""
        warnings.warn("column_labels is deprecated; use labels", FutureWarning)
        return self.labels

    @property
    def num_columns(self):
        """Number of columns."""
        return len(self.labels)

    @property
    def columns(self):
        return tuple(self._columns.values())

    def column(self, index_or_label):
        """Return the values of a column as an array.

        table.column(label) is equivalent to table[label].

        >>> tiles = Table().with_columns(
        ...     'letter', make_array('c', 'd'),
<<<<<<< HEAD
        ...     'points', make_array(2, 4))
=======
        ...     'count',  make_array(2, 4),
        ... )
>>>>>>> 78a7fefa
        >>> tiles.column('letter')
        array(['c', 'd'],
              dtype='<U1')
        >>> tiles.column(1)
        array([2, 4])

        Args:
            label (int or str): The index or label of a column

        Returns:
            An instance of ``numpy.array``.

        Raises:
            ``ValueError``: When the ``index_or_label`` is not in the table.
        """
        if (isinstance(index_or_label, str)
                and index_or_label not in self.labels):
            raise ValueError(
                'The column "{}" is not in the table. The table contains '
                'these columns: {}'
                .format(index_or_label, ', '.join(self.labels))
            )
        if (isinstance(index_or_label, int)
                and not 0 <= index_or_label < len(self.labels)):
            raise ValueError(
                'The index {} is not in the table. Only indices between '
                '0 and {} are valid'
                .format(index_or_label, len(self.labels) - 1)
            )

        return self._columns[self._as_label(index_or_label)]

    @property
    def values(self):
        """Return data in `self` as a numpy array.

        If all columns are the same dtype, the resulting array
        will have this dtype. If there are >1 dtypes in columns,
        then the resulting array will have dtype `object`.
        """
        dtypes = [col.dtype for col in self.columns]
        if len(set(dtypes)) > 1:
            dtype = object
        else:
            dtype = None
        return np.array(self.columns, dtype=dtype).T

    def column_index(self, column_label):
        """Return the index of a column."""
        return self.labels.index(column_label)

    def apply(self, fn, column_label=None):
        """Returns an array where ``fn`` is applied to each set of elements
        by row from the specified columns in ``column_label``. If no
        column_label is specified, then each row is passed to fn.

        Args:
            ``fn`` (function): The function to be applied to elements specified
                by ``column_label``.
            ``column_label`` (single string or list of strings): Names of
                columns to be passed into function ``fn``. Length must match
                number of elements ``fn`` takes.

        Raises:
            ``ValueError``: column name in ``column_label`` is not an existing
                column in the table.

        Returns:
            A numpy array consisting of results of applying ``fn`` to elements
            specified by ``column_label`` in each row.

        >>> t = Table().with_columns(
        ...     'letter', make_array('a', 'b', 'c', 'z'),
        ...     'count',  make_array(9, 3, 3, 1),
        ...     'points', make_array(1, 2, 2, 10))
        >>> t
        letter | count | points
        a      | 9     | 1
        b      | 3     | 2
        c      | 3     | 2
        z      | 1     | 10
        >>> t.apply(lambda x: x - 1, 'points')
        array([0, 1, 1, 9])
        >>> t.apply(lambda x, y: x * y, ['count', 'points'])
        array([ 9,  6,  6, 10])

        Whole rows are passed to the function if no columns are specified.

        >>> t.apply(lambda row: row.item('count') * 2)
        array([18,  6,  6,  2])
        """
        if column_label is None:
            return np.array([fn(row) for row in self.rows])
        else:
            rows = zip(*self.select(column_label).columns)
            return np.array([fn(*row) for row in rows])

    ############
    # Mutation #
    ############

    def set_format(self, column_label_or_labels, formatter):
        """Set the format of a column."""
        if inspect.isclass(formatter) and issubclass(formatter, _formats.Formatter):
            formatter = formatter()
        for label in self._as_labels(column_label_or_labels):
            if callable(formatter):
                self._formats[label] = lambda v, label: v if label else str(formatter(v))
            elif isinstance(formatter, _formats.Formatter):
                if formatter.converts_values:
                    self[label] = self.apply(formatter.convert, label)
                column = self[label]
                self._formats[label] = formatter.format_column(label, column)
            else:
                raise Exception('Expected Formatter or function: ' + str(formatter))
        return self

    def move_to_start(self, column_label):
        """Move a column to the first in order."""
        self._columns.move_to_end(column_label, last=False)
        return self

    def move_to_end(self, column_label):
        """Move a column to the last in order."""
        self._columns.move_to_end(column_label)
        return self

    def append(self, row_or_table):
        """Append a row or all rows of a table. An appended table must have all
        columns of self."""
        if not row_or_table:
            return
        if isinstance(row_or_table, Table):
            t = row_or_table
            columns = list(t.select(self.labels)._columns.values())
            n = t.num_rows
        else:
            columns, n = [[value] for value in row_or_table], 1
        for i, column in enumerate(self._columns):
            if self.num_rows:
                self._columns[column] = np.append(self[column], columns[i])
            else:
                self._columns[column] = np.array(columns[i])
        self._num_rows += n
        return self

    def append_column(self, label, values):
        """Appends a column to the table or replaces a column.

        ``__setitem__`` is aliased to this method:
            ``table.append_column('new_col', make_array(1, 2, 3))`` is equivalent to
            ``table['new_col'] = make_array(1, 2, 3)``.

        Args:
            ``label`` (str): The label of the new column.

            ``values`` (single value or list/array): If a single value, every
                value in the new column is ``values``.

                If a list or array, the new column contains the values in
                ``values``, which must be the same length as the table.

        Returns:
            Original table with new or replaced column

        Raises:
            ``ValueError``: If
                - ``label`` is not a string.
                - ``values`` is a list/array and does not have the same length
                  as the number of rows in the table.

        >>> table = Table().with_columns(
        ...     'letter', make_array('a', 'b', 'c', 'z'),
        ...     'count',  make_array(9, 3, 3, 1),
        ...     'points', make_array(1, 2, 2, 10))
        >>> table
        letter | count | points
        a      | 9     | 1
        b      | 3     | 2
        c      | 3     | 2
        z      | 1     | 10
        >>> table.append_column('new_col1', make_array(10, 20, 30, 40))
        >>> table
        letter | count | points | new_col1
        a      | 9     | 1      | 10
        b      | 3     | 2      | 20
        c      | 3     | 2      | 30
        z      | 1     | 10     | 40
        >>> table.append_column('new_col2', 'hello')
        >>> table
        letter | count | points | new_col1 | new_col2
        a      | 9     | 1      | 10       | hello
        b      | 3     | 2      | 20       | hello
        c      | 3     | 2      | 30       | hello
        z      | 1     | 10     | 40       | hello
        >>> table.append_column(123, make_array(1, 2, 3, 4))
        Traceback (most recent call last):
            ...
        ValueError: The column label must be a string, but a int was given
        >>> table.append_column('bad_col', [1, 2])
        Traceback (most recent call last):
            ...
        ValueError: Column length mismatch. New column does not have the same
        number of rows as table.
        """
        # TODO(sam): Allow append_column to take in a another table, copying
        # over formatter as needed.
        if not isinstance(label, str):
            raise ValueError('The column label must be a string, but a '
                '{} was given'.format(label.__class__.__name__))

        if not isinstance(values, np.ndarray):
            # Coerce a single value to a sequence
            if not _is_non_string_iterable(values):
                values = [values] * max(self.num_rows, 1)
            values = np.array(tuple(values))

        if self.num_rows != 0 and len(values) != self.num_rows:
            raise ValueError('Column length mismatch. New column does not have '
                             'the same number of rows as table.')
        else:
            self._num_rows = len(values)

        self._columns[label] = values

    def relabel(self, column_label, new_label):
        """Change the labels of columns specified by ``column_label`` to
        labels in ``new_label``.

        Args:
            ``column_label`` (single str or list/array of str): The label(s) of
                columns to be changed. Must be str.

            ``new_label`` (single str or list/array of str): The new label(s)
                of columns to be changed. Must be str.

                Number of elements must match number of elements in
                ``column_label``.

        Returns:
            Original table with modified labels

        >>> table = Table().with_columns(
        ...     'points', (1, 2, 3),
        ...     'id',     (12345, 123, 5123))
        >>> table.relabel('id', 'yolo')
        points | yolo
        1      | 12345
        2      | 123
        3      | 5123
        >>> table.relabel(make_array('points', 'yolo'), make_array('red', 'blue'))
        red  | blue
        1    | 12345
        2    | 123
        3    | 5123
<<<<<<< HEAD
        >>> table.relabel(make_array('red', 'green', 'blue'), make_array('cyan', 'magenta', 'yellow', 'key'))
        Traceback (most recent call last):
            ...
        ValueError: Invalid arguments. column_label and new_label must be of equal length.
        >>> table.relabel(make_array('red', 'blue'), make_array('blue', 'red'))
=======
        >>> table.relabel(['red', 'green', 'blue'],
        ...               ['cyan', 'magenta', 'yellow', 'key'])
        Traceback (most recent call last):
            ...
        ValueError: Invalid arguments. column_label and new_label must be of
        equal length.
        >>> table.relabel(['red', 'blue'], ['blue', 'red'])
>>>>>>> 78a7fefa
        blue | red
        1    | 12345
        2    | 123
        3    | 5123
        """
        if isinstance(column_label, numbers.Integral):
            column_label = self._as_label(column_label)
        if isinstance(column_label, str) and isinstance(new_label, str):
            column_label, new_label = [column_label], [new_label]
        if len(column_label) != len(new_label):
            raise ValueError('Invalid arguments. column_label and new_label '
                'must be of equal length.')
        old_to_new = dict(zip(column_label, new_label)) # maps old labels to new ones
        for label in column_label:
            if not (label in self.labels):
                raise ValueError('Invalid labels. Column labels must '
                'already exist in table in order to be replaced.')
        rewrite = lambda s: old_to_new[s] if s in old_to_new else s
        columns = [(rewrite(s), c) for s, c in self._columns.items()]
        self._columns = collections.OrderedDict(columns)
        for label in self._formats:
            # TODO(denero) Error when old and new columns share a name
            if label in column_label:
                formatter = self._formats.pop(label)
                self._formats[old_to_new[label]] = formatter
        return self


    ##################
    # Transformation #
    ##################

    def copy(self, *, shallow=False):
        """Return a copy of a Table."""
        table = type(self)()
        for label in self.labels:
            if shallow:
                column = self[label]
            else:
                column = np.copy(self[label])
            self._add_column_and_format(table, label, column)
        return table

    def select(self, *column_label_or_labels):
        """
        Returns a new ``Table`` with only the columns in
        ``column_label_or_labels``.

        Args:
            ``column_label_or_labels``: Columns to select from the ``Table`` as
            either column labels (``str``) or column indices (``int``).

        Returns:
            An new instance of ``Table`` containing only selected columns.
            The columns of the new ``Table`` are in the order given in
            ``column_label_or_labels``.

        Raises:
            ``KeyError`` if any of ``column_label_or_labels`` are not in the
            table.

        >>> flowers = Table().with_columns(
        ...     'Number of petals', make_array(8, 34, 5),
        ...     'Name', make_array('lotus', 'sunflower', 'rose'),
        ...     'Weight', make_array(10, 5, 6)
        ... )

        >>> flowers
        Number of petals | Name      | Weight
        8                | lotus     | 10
        34               | sunflower | 5
        5                | rose      | 6

        >>> flowers.select('Number of petals', 'Weight')
        Number of petals | Weight
        8                | 10
        34               | 5
        5                | 6

        >>> flowers  # original table unchanged
        Number of petals | Name      | Weight
        8                | lotus     | 10
        34               | sunflower | 5
        5                | rose      | 6

        >>> flowers.select(0, 2)
        Number of petals | Weight
        8                | 10
        34               | 5
        5                | 6
        """
        labels = self._varargs_as_labels(column_label_or_labels)
        table = Table()
        for label in labels:
            self._add_column_and_format(table, label, np.copy(self[label]))
        return table

    # These, along with a snippet below, are necessary for Sphinx to
    # correctly load the `take` and `exclude` docstrings.  The definitions
    # will be over-ridden during class instantiation.
    def take(self):
        raise NotImplementedError()

    def exclude(self):
        raise NotImplementedError()

    def drop(self, *column_label_or_labels):
        """Return a Table with only columns other than selected label or
        labels.

        Args:
            ``column_label_or_labels`` (string or list of strings): The header
            names or indices of the columns to be dropped.

            ``column_label_or_labels`` must be an existing header name, or a
            valid column index.

        Returns:
            An instance of ``Table`` with given columns removed.

        >>> t = Table().with_columns(
        ...     'burgers',  make_array('cheeseburger', 'hamburger', 'veggie burger'),
        ...     'prices',   make_array(6, 5, 5),
        ...     'calories', make_array(743, 651, 582))
        >>> t
        burgers       | prices | calories
        cheeseburger  | 6      | 743
        hamburger     | 5      | 651
        veggie burger | 5      | 582
        >>> t.drop('prices')
        burgers       | calories
        cheeseburger  | 743
        hamburger     | 651
        veggie burger | 582
        >>> t.drop(['burgers', 'calories'])
        prices
        6
        5
        5
        >>> t.drop('burgers', 'calories')
        prices
        6
        5
        5
        >>> t.drop([0, 2])
        prices
        6
        5
        5
        >>> t.drop(0, 2)
        prices
        6
        5
        5
        >>> t.drop(1)
        burgers       | calories
        cheeseburger  | 743
        hamburger     | 651
        veggie burger | 582
        """
        exclude = _varargs_labels_as_list(column_label_or_labels)
        return self.select([c for (i, c) in enumerate(self.labels)
                            if i not in exclude and c not in exclude])

    def where(self, column_or_label, value_or_predicate=None, other=None):
        """
        Return a new ``Table`` containing rows where ``value_or_predicate``
        returns True for values in ``column_or_label``.

        Args:
            ``column_or_label``: A column of the ``Table`` either as a label
            (``str``) or an index (``int``). Can also be an array of booleans;
            only the rows where the array value is ``True`` are kept.

            ``value_or_predicate``: If a function, it is applied to every value
            in ``column_or_label``. Only the rows where ``value_or_predicate``
            returns True are kept. If a single value, only the rows where the
            values in ``column_or_label`` are equal to ``value_or_predicate``
            are kept.

            ``other``: Optional additional column label for
            ``value_or_predicate`` to make pairwise comparisons. See the
            examples below for usage. When ``other`` is supplied,
            ``value_or_predicate`` must be a callable function.

        Returns:
            If ``value_or_predicate`` is a function, returns a new ``Table``
            containing only the rows where ``value_or_predicate(val)`` is True
            for the ``val``s in ``column_or_label``.

            If ``value_or_predicate`` is a value, returns a new ``Table``
            containing only the rows where the values in ``column_or_label``
            are equal to ``value_or_predicate``.

            If ``column_or_label`` is an array of booleans, returns a new
            ``Table`` containing only the rows where ``column_or_label`` is
            ``True``.

        >>> marbles = Table().with_columns(
        ...    "Color", make_array("Red", "Green", "Blue",
        ...                        "Red", "Green", "Green"),
        ...    "Shape", make_array("Round", "Rectangular", "Rectangular",
        ...                        "Round", "Rectangular", "Round"),
        ...    "Amount", make_array(4, 6, 12, 7, 9, 2),
        ...    "Price", make_array(1.30, 1.20, 2.00, 1.75, 0, 3.00))

        >>> marbles
        Color | Shape       | Amount | Price
        Red   | Round       | 4      | 1.3
        Green | Rectangular | 6      | 1.2
        Blue  | Rectangular | 12     | 2
        Red   | Round       | 7      | 1.75
        Green | Rectangular | 9      | 0
        Green | Round       | 2      | 3

        Use a value to select matching rows

        >>> marbles.where("Price", 1.3)
        Color | Shape | Amount | Price
        Red   | Round | 4      | 1.3

        In general, a higher order predicate function such as the functions in
        ``datascience.predicates.are`` can be used.

        >>> from datascience.predicates import are
        >>> # equivalent to previous example
        >>> marbles.where("Price", are.equal_to(1.3))
        Color | Shape | Amount | Price
        Red   | Round | 4      | 1.3

        >>> marbles.where("Price", are.above(1.5))
        Color | Shape       | Amount | Price
        Blue  | Rectangular | 12     | 2
        Red   | Round       | 7      | 1.75
        Green | Round       | 2      | 3

        Use the optional argument ``other`` to apply predicates to compare
        columns.

        >>> marbles.where("Price", are.above, "Amount")
        Color | Shape | Amount | Price
        Green | Round | 2      | 3

        >>> marbles.where("Price", are.equal_to, "Amount") # empty table
        Color | Shape | Amount | Price
        """
        column = self._get_column(column_or_label)
        if other is not None:
            assert (callable(value_or_predicate),
                    "Predicate required for 3-arg where")
            predicate = value_or_predicate
            other = self._get_column(other)
            column = [predicate(y)(x) for x, y in zip(column, other)]
        elif value_or_predicate is not None:
            if not callable(value_or_predicate):
                predicate = _predicates.are.equal_to(value_or_predicate)
            else:
                predicate = value_or_predicate
            column = [predicate(x) for x in column]
        return self.take(np.nonzero(column)[0])

    def sort(self, column_or_label, descending=False, distinct=False):
        """Return a Table of rows sorted according to the values in a column.

        Args:
            ``column_or_label``: the column whose values are used for sorting.

            ``descending``: if True, sorting will be in descending, rather than
                ascending order.

            ``distinct``: if True, repeated values in ``column_or_label`` will
                be omitted.

        Returns:
            An instance of ``Table`` containing rows sorted based on the values
            in ``column_or_label``.

        >>> marbles = Table().with_columns(
        ...    "Color", make_array("Red", "Green", "Blue", "Red", "Green", "Green"),
        ...    "Shape", make_array("Round", "Rectangular", "Rectangular", "Round", "Rectangular", "Round"),
        ...    "Amount", make_array(4, 6, 12, 7, 9, 2),
        ...    "Price", make_array(1.30, 1.30, 2.00, 1.75, 1.40, 1.00))
        >>> marbles
        Color | Shape       | Amount | Price
        Red   | Round       | 4      | 1.3
        Green | Rectangular | 6      | 1.3
        Blue  | Rectangular | 12     | 2
        Red   | Round       | 7      | 1.75
        Green | Rectangular | 9      | 1.4
        Green | Round       | 2      | 1
        >>> marbles.sort("Amount")
        Color | Shape       | Amount | Price
        Green | Round       | 2      | 1
        Red   | Round       | 4      | 1.3
        Green | Rectangular | 6      | 1.3
        Red   | Round       | 7      | 1.75
        Green | Rectangular | 9      | 1.4
        Blue  | Rectangular | 12     | 2
        >>> marbles.sort("Amount", descending = True)
        Color | Shape       | Amount | Price
        Blue  | Rectangular | 12     | 2
        Green | Rectangular | 9      | 1.4
        Red   | Round       | 7      | 1.75
        Green | Rectangular | 6      | 1.3
        Red   | Round       | 4      | 1.3
        Green | Round       | 2      | 1
        >>> marbles.sort(3) # the Price column
        Color | Shape       | Amount | Price
        Green | Round       | 2      | 1
        Red   | Round       | 4      | 1.3
        Green | Rectangular | 6      | 1.3
        Green | Rectangular | 9      | 1.4
        Red   | Round       | 7      | 1.75
        Blue  | Rectangular | 12     | 2
        >>> marbles.sort(3, distinct = True)
        Color | Shape       | Amount | Price
        Green | Round       | 2      | 1
        Red   | Round       | 4      | 1.3
        Green | Rectangular | 9      | 1.4
        Red   | Round       | 7      | 1.75
        Blue  | Rectangular | 12     | 2
        """
        column = self._get_column(column_or_label)
        if distinct:
            _, row_numbers = np.unique(column, return_index=True)
        else:
            row_numbers = np.argsort(column, axis=0, kind='mergesort')
        assert (row_numbers < self.num_rows).all(), row_numbers
        if descending:
            row_numbers = np.array(row_numbers[::-1])
        return self.take(row_numbers)

    def group(self, column_or_label, collect=None):
        """Group rows by unique values in a column; count or aggregate others.

        Args:
            ``column_or_label``: values to group (column label or index, or array)

            ``collect``: a function applied to values in other columns for each group

        Returns:
            A Table with each row corresponding to a unique value in ``column_or_label``,
            where the first column contains the unique values from ``column_or_label``, and the
            second contains counts for each of the unique values. If ``collect`` is
            provided, a Table is returned with all original columns, each containing values
            calculated by first grouping rows according to ``column_or_label``, then applying
            ``collect`` to each set of grouped values in the other columns.

        Note:
            The grouped column will appear first in the result table. If ``collect`` does not
            accept arguments with one of the column types, that column will be empty in the resulting
            table.

        >>> marbles = Table().with_columns(
        ...    "Color", make_array("Red", "Green", "Blue", "Red", "Green", "Green"),
        ...    "Shape", make_array("Round", "Rectangular", "Rectangular", "Round", "Rectangular", "Round"),
        ...    "Amount", make_array(4, 6, 12, 7, 9, 2),
        ...    "Price", make_array(1.30, 1.30, 2.00, 1.75, 1.40, 1.00))
        >>> marbles
        Color | Shape       | Amount | Price
        Red   | Round       | 4      | 1.3
        Green | Rectangular | 6      | 1.3
        Blue  | Rectangular | 12     | 2
        Red   | Round       | 7      | 1.75
        Green | Rectangular | 9      | 1.4
        Green | Round       | 2      | 1
        >>> marbles.group("Color") # just gives counts
        Color | count
        Blue  | 1
        Green | 3
        Red   | 2
        >>> marbles.group("Color", max) # takes the max of each grouping, in each column
        Color | Shape max   | Amount max | Price max
        Blue  | Rectangular | 12         | 2
        Green | Round       | 9          | 1.4
        Red   | Round       | 7          | 1.75
        >>> marbles.group("Shape", sum) # sum doesn't make sense for strings
        Shape       | Color sum | Amount sum | Price sum
        Rectangular |           | 27         | 4.7
        Round       |           | 13         | 4.05
        """
        self = self.copy(shallow=True)
        collect = _zero_on_type_error(collect)

        # Remove column used for grouping
        column = self._get_column(column_or_label)
        if isinstance(column_or_label, str) or isinstance(column_or_label, numbers.Integral):
            column_label = self._as_label(column_or_label)
            del self[column_label]
        else:
            column_label = self._unused_label('group')

        # Group by column
        groups = self.index_by(column)
        keys = sorted(groups.keys())

        # Generate grouped columns
        if collect is None:
            labels = [column_label, 'count' if column_label != 'count' else self._unused_label('count')]
            columns = [keys, [len(groups[k]) for k in keys]]
        else:
            columns, labels = [], []
            for i, label in enumerate(self.labels):
                labels.append(_collected_label(collect, label))
                c = [collect(np.array([row[i] for row in groups[k]])) for k in keys]
                columns.append(c)

        grouped = type(self)().with_columns(zip(labels, columns))
        assert column_label == self._unused_label(column_label)
        grouped[column_label] = keys
        grouped.move_to_start(column_label)
        return grouped

    def groups(self, labels, collect=None):
        """Group rows by multiple columns, count or aggregate others.

        Args:
            ``labels``: list of column names (or indices) to group on

            ``collect``: a function applied to values in other columns for each group

        Returns: A Table with each row corresponding to a unique combination of values in
            the columns specified in ``labels``, where the first columns are those
            specified in ``labels``, followed by a column of counts for each of the unique
            values. If ``collect`` is provided, a Table is returned with all original
            columns, each containing values calculated by first grouping rows according to
            to values in the ``labels`` column, then applying ``collect`` to each set of
            grouped values in the other columns.

        Note:
            The grouped columns will appear first in the result table. If ``collect`` does not
            accept arguments with one of the column types, that column will be empty in the resulting
            table.

        >>> marbles = Table().with_columns(
        ...    "Color", make_array("Red", "Green", "Blue", "Red", "Green", "Green"),
        ...    "Shape", make_array("Round", "Rectangular", "Rectangular", "Round", "Rectangular", "Round"),
        ...    "Amount", make_array(4, 6, 12, 7, 9, 2),
        ...    "Price", make_array(1.30, 1.30, 2.00, 1.75, 1.40, 1.00))
        >>> marbles
        Color | Shape       | Amount | Price
        Red   | Round       | 4      | 1.3
        Green | Rectangular | 6      | 1.3
        Blue  | Rectangular | 12     | 2
        Red   | Round       | 7      | 1.75
        Green | Rectangular | 9      | 1.4
        Green | Round       | 2      | 1
        >>> marbles.groups(["Color", "Shape"])
        Color | Shape       | count
        Blue  | Rectangular | 1
        Green | Rectangular | 2
        Green | Round       | 1
        Red   | Round       | 2
        >>> marbles.groups(["Color", "Shape"], sum)
        Color | Shape       | Amount sum | Price sum
        Blue  | Rectangular | 12         | 2
        Green | Rectangular | 15         | 2.7
        Green | Round       | 2          | 1
        Red   | Round       | 11         | 3.05
        """
        collect = _zero_on_type_error(collect)
        columns = []
        labels = self._as_labels(labels)
        for label in labels:
            if label not in self.labels:
                raise ValueError("All labels must exist in the table")
            columns.append(self._get_column(label))
        grouped = self.group(list(zip(*columns)), lambda s: s)
        grouped._columns.popitem(last=False) # Discard the column of tuples

        # Flatten grouping values and move them to front
        counts = [len(v) for v in grouped[0]]
        for label in labels[::-1]:
            grouped[label] = grouped.apply(_assert_same, label)
            grouped.move_to_start(label)

        # Aggregate other values
        if collect is None:
            count = 'count' if 'count' not in labels else self._unused_label('count')
            return grouped.select(labels).with_column(count, counts)
        else:
            for label in grouped.labels:
                if label in labels:
                    continue
                column = [collect(v) for v in grouped[label]]
                del grouped[label]
                grouped[_collected_label(collect, label)] = column
            return grouped

    def pivot(self, columns, rows, values=None, collect=None, zero=None):
        """Generate a table with a column for rows (or a column for each row
        in rows list) and a column for each unique value in columns. Each row
        counts/aggregates the values that match both row and column.

        columns -- column label in self
        rows -- column label or a list of column labels
        values -- column label in self (or None to produce counts)
        collect -- aggregation function over values
        zero -- zero value for non-existent row-column combinations
        """
        if collect is not None and values is None:
            raise TypeError('collect requires values to be specified')
        if values is not None and collect is None:
            raise TypeError('values requires collect to be specified')
        rows = self._as_labels(rows)
        if values is None:
            selected = self.select([columns] + rows)
        else:
            selected = self.select([columns, values] + rows)
        grouped = selected.groups([columns] + rows, collect)

        # Generate existing combinations of values from columns in rows
        rows_values = sorted(list(set(self.select(rows).rows)))
        pivoted = type(self)(rows).with_rows(rows_values)

        # Generate other columns and add them to pivoted
        by_columns = grouped.index_by(columns)
        for label in sorted(by_columns):
            tuples = [t[1:] for t in by_columns[label]] # Discard column value
            column = _fill_with_zeros(rows_values, tuples, zero)
            pivot = self._unused_label(str(label))
            pivoted[pivot] = column
        return pivoted

    def pivot_bin(self, pivot_columns, value_column, bins=None, **vargs) :
        """Form a table with columns formed by the unique tuples in pivot_columns
        containing counts per bin of the values associated with each tuple in the value_column.

        By default, bins are chosen to contain all values in the value_column. The
        following named arguments from numpy.histogram can be applied to
        specialize bin widths:

        Args:
            ``bins`` (int or sequence of scalars): If bins is an int,
                it defines the number of equal-width bins in the given range
                (10, by default). If bins is a sequence, it defines the bin
                edges, including the rightmost edge, allowing for non-uniform
                bin widths.

            ``range`` ((float, float)): The lower and upper range of
                the bins. If not provided, range contains all values in the
                table. Values outside the range are ignored.

            ``normed`` (bool): If False, the result will contain the number of
                samples in each bin. If True, the result is normalized such that
                the integral over the range is 1.
        """
        pivot_columns = _as_labels(pivot_columns)
        selected = self.select(pivot_columns + [value_column])
        grouped = selected.groups(pivot_columns, collect=lambda x:x)

        # refine bins by taking a histogram over all the data
        if bins is not None:
            vargs['bins'] = bins
        _, rbins = np.histogram(self[value_column],**vargs)
        # create a table with these bins a first column and counts for each group
        vargs['bins'] = rbins
        binned = Table().with_column('bin',rbins)
        for group in grouped.rows:
            col_label = "-".join(map(str,group[0:-1]))
            col_vals = group[-1]
            counts,_ = np.histogram(col_vals,**vargs)
            binned[col_label] = np.append(counts,0)
        return binned

    def stack(self, key, labels=None):
        """Takes k original columns and returns two columns, with col. 1 of
        all column names and col. 2 of all associated data.
        """
        rows, labels = [], labels or self.labels
        for row in self.rows:
            [rows.append((getattr(row, key), k, v)) for k, v in row.asdict().items()
             if k != key and k in labels]
        return type(self)([key, 'column', 'value']).with_rows(rows)

    def join(self, column_label, other, other_label=None):
        """Generate a table with the columns of self and other, containing rows
        for all values of a column that appear in both tables.
        If a join value appears more than once in self, each row will be used,
        but in the other table, only the first of each will be used.

        If the result is empty, return None.
        """
        if self.num_rows == 0 or other.num_rows == 0:
            return None
        if not other_label:
            other_label = column_label

        self_rows = self.index_by(column_label)
        other_rows = other.index_by(other_label)

        # Gather joined rows from self_rows that have join values in other_rows
        joined_rows = []
        for label, rows in self_rows.items():
            if label in other_rows:
                other_row = other_rows[label][0]
                joined_rows += [row + other_row for row in rows]
        if not joined_rows:
            return None

        labels = list(self.labels)
        labels += [self._unused_label(s) for s in other.labels]
        joined = type(self)(labels).with_rows(joined_rows)
        del joined[self._unused_label(other_label)] # Remove redundant column
        return joined.move_to_start(column_label).sort(column_label)

    def stats(self, ops=(min, max, np.median, sum)):
        """Compute statistics for each column and place them in a table."""
        names = [op.__name__ for op in ops]
        ops = [_zero_on_type_error(op) for op in ops]
        columns = [[op(column) for op in ops] for column in self.columns]
        table = Table().with_columns(zip(self.labels, columns))
        stats = table._unused_label('statistic')
        table[stats] = names
        table.move_to_start(stats)
        return table

    def _as_label(self, index_or_label):
        """Convert index to label."""
        if isinstance(index_or_label, str):
            return index_or_label
        if isinstance(index_or_label, numbers.Integral):
            return self.labels[index_or_label]
        else:
            raise ValueError(str(index_or_label) + ' is not a label or index')

    def _as_labels(self, label_or_labels):
        """Convert single label to list and convert indices to labels."""
        return [self._as_label(s) for s in _as_labels(label_or_labels)]

    def _varargs_as_labels(self, label_list):
        """Converts a list of labels or singleton list of list of labels into
        a list of labels.  Useful when labels are passed as varargs."""
        return self._as_labels(_varargs_labels_as_list(label_list))

    def _unused_label(self, label):
        """Generate an unused label."""
        original = label
        existing = self.labels
        i = 2
        while label in existing:
            label = '{}_{}'.format(original, i)
            i += 1
        return label

    def _get_column(self, column_or_label):
        """Convert label to column and check column length."""
        c = column_or_label
        if isinstance(c, collections.Hashable) and c in self.labels:
            return self[c]
        elif isinstance(c, numbers.Integral):
            return self[c]
        elif isinstance(c, str):
            raise ValueError('label "{}" not in labels {}'.format(c, self.labels))
        else:
            assert len(c) == self.num_rows, 'column length mismatch'
            return c

    def percentile(self, p):
        """Returns a new table with one row containing the pth percentile for
        each column.

        Assumes that each column only contains one type of value.

        Returns a new table with one row and the same column labels.
        The row contains the pth percentile of the original column, where the
        pth percentile of a column is the smallest value that at at least as
        large as the p% of numbers in the column.

        >>> table = Table().with_columns(
        ...     'count',  make_array(9, 3, 3, 1),
        ...     'points', make_array(1, 2, 2, 10))
        >>> table
        count | points
        9     | 1
        3     | 2
        3     | 2
        1     | 10
        >>> table.percentile(80)
        count | points
        9     | 10
        """
        percentiles = [[_util.percentile(p, column)] for column in self.columns]
        return self._with_columns(percentiles)

    def sample(self, k=None, with_replacement=True, weights=None):
        """Returns a new table where k rows are randomly sampled from the
        original table.

        Kwargs:
            k (int or None): If None (default), all the rows in the table are
                sampled. If an integer, k rows from the original table are
                sampled.

            with_replacement (bool): If True (default), samples the rows with
                replacement. If False, samples the rows without replacement.

            weights (list/array or None): If None (default), samples the rows
                using a uniform random distribution. If a list/array is passed
                in, it must be the same length as the number of rows in the
                table and the values must sum to 1. The rows will then be
                sampled according the the probability distribution in
                ``weights``.

        Returns:
            A new instance of ``Table``.

        >>> jobs = Table().with_columns(
        ...     'job',  make_array('a', 'b', 'c', 'd'),
        ...     'wage', make_array(10, 20, 15, 8))
        >>> jobs
        job  | wage
        a    | 10
        b    | 20
        c    | 15
        d    | 8
        >>> jobs.sample() # doctest: +SKIP
        job  | wage
        b    | 20
        b    | 20
        a    | 10
        d    | 8
        >>> jobs.sample(with_replacement=True) # doctest: +SKIP
        job  | wage
        d    | 8
        b    | 20
        c    | 15
        a    | 10
        >>> jobs.sample(k = 2) # doctest: +SKIP
        job  | wage
        b    | 20
        c    | 15
        >>> jobs.sample(k = 2, with_replacement = True,
        ...     weights = make_array(0.5, 0.5, 0, 0)) # doctest: +SKIP
        job  | wage
        a    | 10
        a    | 10
        """
        n = self.num_rows
        if k is None:
            k = n
        index = np.random.choice(n, k, replace=with_replacement, p=weights)
        columns = [[c[i] for i in index] for c in self.columns]
        sample = self._with_columns(columns)
        return sample

    def sample_from_distribution(self, distribution, k, proportions=False):
        """Returns a new table with the same number of rows and a new column.
        The values in the distribution column are define a multinomial.
        They are replaced by sample counts/proportions in the output.

        >>> sizes = Table(['size', 'count']).with_rows([
        ...     ['small', 50],
        ...     ['medium', 100],
        ...     ['big', 50],
        ... ])
        >>> sizes.sample_from_distribution('count', 1000) # doctest: +SKIP
        size   | count | count sample
        small  | 50    | 239
        medium | 100   | 496
        big    | 50    | 265
        >>> sizes.sample_from_distribution('count', 1000, True) # doctest: +SKIP
        size   | count | count sample
        small  | 50    | 0.24
        medium | 100   | 0.51
        big    | 50    | 0.25
        """
        dist = self._get_column(distribution)
        total = sum(dist)
        assert total > 0 and np.all(dist >= 0), 'Counts or a distribution required'
        dist = dist/sum(dist)
        sample = np.random.multinomial(k, dist)
        if proportions:
            sample = sample / sum(sample)
        label = self._unused_label(self._as_label(distribution) + ' sample')
        return self.with_column(label, sample)

    def split(self, k):
        """Returns a tuple of two tables where the first table contains
        ``k`` rows randomly sampled and the second contains the remaining rows.

        Args:
            ``k`` (int): The number of rows randomly sampled into the first
                table. ``k`` must be between 1 and ``num_rows - 1``.

        Raises:
            ``ValueError``: ``k`` is not between 1 and ``num_rows - 1``.

        Returns:
            A tuple containing two instances of ``Table``.

        >>> jobs = Table().with_columns(
        ...     'job',  make_array('a', 'b', 'c', 'd'),
        ...     'wage', make_array(10, 20, 15, 8))
        >>> jobs
        job  | wage
        a    | 10
        b    | 20
        c    | 15
        d    | 8
        >>> sample, rest = jobs.split(3)
        >>> sample # doctest: +SKIP
        job  | wage
        c    | 15
        a    | 10
        b    | 20
        >>> rest # doctest: +SKIP
        job  | wage
        d    | 8
        """
        if not 1 <= k <= self.num_rows - 1:
            raise ValueError("Invalid value of k. k must be between 1 and the"
                             "number of rows - 1")

        rows = [self.rows[index] for index in
                np.random.permutation(self.num_rows)]
        cls = type(self)
        first = cls(self.labels).with_rows(rows[:k])
        rest = cls(self.labels).with_rows(rows[k:])
        for column_label in self._formats:
            first._formats[column_label] = self._formats[column_label]
            rest._formats[column_label] = self._formats[column_label]
        return first, rest

    def with_row(self, row):
        """Return a table with an additional row.

        Args:
            ``row`` (sequence): A value for each column.

        Raises:
            ``ValueError``: If the row length differs from the column count.

        >>> tiles = Table(make_array('letter', 'count', 'points'))
        >>> tiles.with_row(['c', 2, 3]).with_row(['d', 4, 2])
        letter | count | points
        c      | 2     | 3
        d      | 4     | 2
        """
        self = self.copy()
        self.append(row)
        return self

    def with_rows(self, rows):
        """Return a table with additional rows.

        Args:
            ``rows`` (sequence of sequences): Each row has a value per column.

            If ``rows`` is a 2-d array, its shape must be (_, n) for n columns.

        Raises:
            ``ValueError``: If a row length differs from the column count.

        >>> tiles = Table(make_array('letter', 'count', 'points'))
        >>> tiles.with_rows(make_array(make_array('c', 2, 3),
        ...     make_array('d', 4, 2)))
        letter | count | points
        c      | 2     | 3
        d      | 4     | 2
        """
        self = self.copy()
        self.append(self._with_columns(zip(*rows)))
        return self

    def with_column(self, label, values):
        """Return a new table with an additional or replaced column.

        Args:
            ``label`` (str): The column label. If an existing label is used,
                the existing column will be replaced in the new table.

            ``values`` (single value or sequence): If a single value, every
                value in the new column is ``values``. If sequence of values,
                new column takes on values in ``values``.

        Raises:
            ``ValueError``: If
                - ``label`` is not a valid column name
                - if ``label`` is not of type (str)
                - ``values`` is a list/array that does not have the same
                    length as the number of rows in the table.

        Returns:
            copy of original table with new or replaced column

        >>> alphabet = Table().with_column('letter', make_array('c','d'))
        >>> alphabet = alphabet.with_column('count', make_array(2, 4))
        >>> alphabet
        letter | count
        c      | 2
        d      | 4
        >>> alphabet.with_column('permutes', make_array('a', 'g'))
        letter | count | permutes
        c      | 2     | a
        d      | 4     | g
        >>> alphabet
        letter | count
        c      | 2
        d      | 4
        >>> alphabet.with_column('count', 1)
        letter | count
        c      | 1
        d      | 1
        >>> alphabet.with_column(1, make_array(1, 2))
        Traceback (most recent call last):
            ...
        ValueError: The column label must be a string, but a int was given
        >>> alphabet.with_column('bad_col', make_array(1))
        Traceback (most recent call last):
            ...
        ValueError: Column length mismatch. New column does not have the same number of rows as table.
        """
        new_table = self.copy()
        new_table.append_column(label, values)
        return new_table

    def with_columns(self, *labels_and_values):
        """Return a table with additional or replaced columns.


        Args:
            ``labels_and_values``: An alternating list of labels and values or
                a list of label-value pairs. If one of the labels is in
                existing table, then every value in the corresponding column is
                set to that value. If label has only a single value (``int``),
                every row of corresponding column takes on that value.

        Raises:
            ``ValueError``: If
                - any label in ``labels_and_values`` is not a valid column
                    name, i.e if label is not of type (str).
                - if any value in ``labels_and_values`` is a list/array and
                    does not have the same length as the number of rows in the
                    table.
            ``AssertionError``:
                - 'incorrect columns format', if passed more than one sequence
                    (iterables) for  ``labels_and_values``.
                - 'even length sequence required' if missing a pair in
                    label-value pairs.


        Returns:
            Copy of original table with new or replaced columns. Columns added
            in order of labels. Equivalent to ``with_column(label, value)``
            when passed only one label-value pair.


        >>> players = Table().with_columns('player_id',
        ...     make_array(110234, 110235), 'wOBA', make_array(.354, .236))
        >>> players
        player_id | wOBA
        110234    | 0.354
        110235    | 0.236
        >>> players = players.with_columns('salaries', 'N/A', 'season', 2016)
        >>> players
        player_id | wOBA  | salaries | season
        110234    | 0.354 | N/A      | 2016
        110235    | 0.236 | N/A      | 2016
        >>> salaries = Table().with_column('salary',
        ...     make_array('$500,000', '$15,500,000'))
        >>> players.with_columns('salaries', salaries.column('salary'),
        ...     'years', make_array(6, 1))
        player_id | wOBA  | salaries    | season | years
        110234    | 0.354 | $500,000    | 2016   | 6
        110235    | 0.236 | $15,500,000 | 2016   | 1
        >>> players.with_columns(2, make_array('$600,000', '$20,000,000'))
        Traceback (most recent call last):
            ...
        ValueError: The column label must be a string, but a int was given
        >>> players.with_columns('salaries', make_array('$600,000'))
        Traceback (most recent call last):
            ...
        ValueError: Column length mismatch. New column does not have the same number of rows as table.
        """
        if len(labels_and_values) == 1:
            labels_and_values = labels_and_values[0]
        if isinstance(labels_and_values, collections.abc.Mapping):
            labels_and_values = list(labels_and_values.items())
        if not isinstance(labels_and_values, collections.abc.Sequence):
            labels_and_values = list(labels_and_values)
        if not labels_and_values:
            return self
        first = labels_and_values[0]
        if not isinstance(first, str) and hasattr(first, '__iter__'):
            for pair in labels_and_values:
                assert len(pair) == 2, 'incorrect columns format'
            labels_and_values = [x for pair in labels_and_values for x in pair]
        assert len(labels_and_values) % 2 == 0, 'Even length sequence required'
        for i in range(0, len(labels_and_values), 2):
            label, values = labels_and_values[i], labels_and_values[i+1]
            self = self.with_column(label, values)
        return self

    def relabeled(self, label, new_label):
        """Returns a table with label changed to new_label.

        ``label`` and ``new_label`` may be single values or lists
        specifying column labels to be changed and their new corresponding
        labels.

        Args:
            ``label`` (str or sequence of str): The label(s) of
                columns to be changed.

            ``new_label`` (str or sequence of str): The new label(s) of
                columns to be changed. Same number of elements as label.

        >>> tiles = Table(['letter', 'count'])
        >>> tiles = tiles.with_rows(
        ...    make_array(make_array('c', 2), make_array('d', 4)))
        >>> tiles.relabeled('count', 'number')
        letter | number
        c      | 2
        d      | 4
        """
        copy = self.copy()
        copy.relabel(label, new_label)
        return copy

    # Deprecated
    def with_relabeling(self, *args):
        warnings.warn("with_relabeling is deprecated; use relabeled", FutureWarning)
        return self.relabeled(*args)

    def bin(self, select=None, **vargs):
        """Group values by bin and compute counts per bin by column.

        By default, bins are chosen to contain all values in all columns. The
        following named arguments from numpy.histogram can be applied to
        specialize bin widths:

        If the original table has n columns, the resulting binned table has
        n+1 columns, where column 0 contains the lower bound of each bin.

        Args:
            ``select`` (columns): Columns to be binned. If None, all columns
                are binned.

            ``bins`` (int or sequence of scalars): If bins is an int,
                it defines the number of equal-width bins in the given range
                (10, by default). If bins is a sequence, it defines the bin
                edges, including the rightmost edge, allowing for non-uniform
                bin widths.

            ``range`` ((float, float)): The lower and upper range of
                the bins. If not provided, range contains all values in the
                table. Values outside the range are ignored.

            ``density`` (bool): If False, the result will contain the number of
                samples in each bin. If True, the result is the value of the
                probability density function at the bin, normalized such that
                the integral over the range is 1. Note that the sum of the
                histogram values will not be equal to 1 unless bins of unity
                width are chosen; it is not a probability mass function.
        """
        if select is not None:
            self = self.select(select)
        if 'normed' in vargs:
            vargs.setdefault('density', vargs.pop('normed'))
        density = vargs.get('density', False)
        tag = 'density' if density else 'count'

        cols = list(self._columns.values())
        _, bins = np.histogram(cols, **vargs)

        binned = Table().with_column('bin', bins)
        for label in self.labels:
            counts, _ = np.histogram(self[label], bins=bins, density=density)
            binned[label + ' ' + tag] = np.append(counts, 0)
        return binned

    ##########################
    # Exporting / Displaying #
    ##########################

    def __str__(self):
        return self.as_text(self.max_str_rows)

    __repr__ = __str__

    def _repr_html_(self):
        return self.as_html(self.max_str_rows)

    def show(self, max_rows=0):
        """Display the table."""
        IPython.display.display(IPython.display.HTML(self.as_html(max_rows)))

    max_str_rows = 10

    def as_text(self, max_rows=0, sep=" | "):
        """Format table as text."""
        if not max_rows or max_rows > self.num_rows:
            max_rows = self.num_rows
        omitted = max(0, self.num_rows - max_rows)
        labels = self._columns.keys()
        fmts = [self._formats.get(k, self.formatter.format_column(k, v[:max_rows])) for
            k, v in self._columns.items()]
        rows = [[fmt(label, label=True) for fmt, label in zip(fmts, labels)]]
        for row in itertools.islice(self.rows, max_rows):
            rows.append([f(v, label=False) for v, f in zip(row, fmts)])
        lines = [sep.join(row) for row in rows]
        if omitted:
            lines.append('... ({} rows omitted)'.format(omitted))
        return '\n'.join([line.rstrip() for line in lines])

    def as_html(self, max_rows=0):
        """Format table as HTML."""
        if not max_rows or max_rows > self.num_rows:
            max_rows = self.num_rows
        omitted = max(0, self.num_rows - max_rows)
        labels = self.labels
        lines = [
            (0, '<table border="1" class="dataframe">'),
            (1, '<thead>'),
            (2, '<tr>'),
            (3, ' '.join('<th>' + label + '</th>' for label in labels)),
            (2, '</tr>'),
            (1, '</thead>'),
            (1, '<tbody>'),
        ]
        fmts = [self._formats.get(k, self.formatter.format_column(k, v[:max_rows])) for
            k, v in self._columns.items()]
        fmts = [(lambda f: lambda v, label=False: v.as_html() if hasattr(v, 'as_html') else f(v))(f) for f in fmts]
        for row in itertools.islice(self.rows, max_rows):
            lines += [
                (2, '<tr>'),
                (3, ' '.join('<td>' + fmt(v, label=False) + '</td>' for
                    v, fmt in zip(row, fmts))),
                (2, '</tr>'),
                (1, '</tbody>'),
            ]
        lines.append((0, '</table>'))
        if omitted:
            lines.append((0, '<p>... ({} rows omitted)</p'.format(omitted)))
        return '\n'.join(4 * indent * ' ' + text for indent, text in lines)

    def index_by(self, column_or_label):
        """Return a dict keyed by values in a column that contains lists of
        rows corresponding to each value.
        """
        column = self._get_column(column_or_label)
        index = {}
        for key, row in zip(column, self.rows):
            index.setdefault(key, []).append(row)
        return index

    def to_df(self):
        """Convert the table to a Pandas DataFrame."""
        return pandas.DataFrame(self._columns)

    def to_csv(self, filename):
        """Creates a CSV file with the provided filename.

        The CSV is created in such a way that if we run
        ``table.to_csv('my_table.csv')`` we can recreate the same table with
        ``Table.read_table('my_table.csv')``.

        Args:
            ``filename`` (str): The filename of the output CSV file.

        Returns:
            None, outputs a file with name ``filename``.

        >>> jobs = Table().with_columns(
        ...     'job',  make_array('a', 'b', 'c', 'd'),
        ...     'wage', make_array(10, 20, 15, 8))
        >>> jobs
        job  | wage
        a    | 10
        b    | 20
        c    | 15
        d    | 8
        >>> jobs.to_csv('my_table.csv') # doctest: +SKIP
        <outputs a file called my_table.csv in the current directory>
        """
        # index=False avoids row numbers in the output
        self.to_df().to_csv(filename, index=False)

    def to_array(self):
        """Convert the table to a structured NumPy array."""
        dt = np.dtype(list(zip(self.labels, (c.dtype for c in self.columns))))
        arr = np.empty_like(self.columns[0], dt)
        for label in self.labels:
            arr[label] = self[label]
        return arr

    ##################
    # Visualizations #
    ##################

    # As RGB tuples
    chart_colors = (
        (0.0, 0.102, 0.267),
        (1.0, 0.784, 0.0),
        (0.341, 0.408, 0.518),
        (0.702, 0.612, 0.302),
        (0.463, 0.537, 0.282),
        (0.024, 0.482, 0.761),
        (0.984, 0.314, 0.071),
        (0.098, 0.22, 0.122),
        (0.298, 0.235, 0.216),
    )

    default_hist_alpha = 0.7

    default_options = {
        'alpha': 0.7,
    }

    def plot(self, column_for_xticks=None, select=None, overlay=True, **vargs):
        """Plot line charts for the table.

        Each plot is labeled using the values in `column_for_xticks` and one
        plot is produced for every other column (or for the columns designated
        by `select`).

        Every selected column except for `column_for_xticks` must be numerical.

        Args:
            column_for_xticks (str/array): A column containing x-axis labels

        Kwargs:
            overlay (bool): create a chart with one color per data column;
                if False, each will be displayed separately.

            vargs: Additional arguments that get passed into `plt.plot`.
                See http://matplotlib.org/api/pyplot_api.html#matplotlib.pyplot.plot
                for additional arguments that can be passed into vargs.
        """
        options = self.default_options.copy()
        options.update(vargs)

        if column_for_xticks is not None:
            x_data, y_labels = self._split_column_and_labels(column_for_xticks)
            x_label = self._as_label(column_for_xticks)
        else:
            x_data, y_labels = None, self.labels
            x_label = None
        if select is not None:
            y_labels = self._as_labels(select)

        if x_data is not None:
            self = self.sort(x_data)
            x_data = np.sort(x_data)

        def draw(axis, label, color):
            if x_data is None:
                axis.plot(self[label], color=color, **options)
            else:
                axis.plot(x_data, self[label], color=color, **options)

        self._visualize(x_label, y_labels, None, overlay, draw, _vertical_x)

    def bar(self, column_for_categories=None, select=None, overlay=True, **vargs):
        """Plot bar charts for the table.

        Each plot is labeled using the values in `column_for_categories` and
        one plot is produced for every other column (or for the columns
        designated by `select`).

        Every selected except column for `column_for_categories` must be numerical.

        Args:
            column_for_categories (str): A column containing x-axis categories

        Kwargs:
            overlay (bool): create a chart with one color per data column;
                if False, each will be displayed separately.

            vargs: Additional arguments that get passed into `plt.bar`.
                See http://matplotlib.org/api/pyplot_api.html#matplotlib.pyplot.bar
                for additional arguments that can be passed into vargs.
        """
        options = self.default_options.copy()
        options.update(vargs)

        xticks, labels = self._split_column_and_labels(column_for_categories)
        if select is not None:
            labels = self._as_labels(select)

        index = np.arange(self.num_rows)

        def draw(axis, label, color):
            axis.bar(index-0.5, self[label], 1.0, color=color, **options)

        def annotate(axis, ticks):
            if (ticks is not None) :
                tick_labels = [ticks[int(l)] if 0<=l<len(ticks) else '' for l in axis.get_xticks()]
                axis.set_xticklabels(tick_labels, stretch='ultra-condensed')

        self._visualize(column_for_categories, labels, xticks, overlay, draw, annotate)

    def barh(self, column_for_categories=None, select=None, overlay=True, **vargs):
        """Plot horizontal bar charts for the table.

        Each plot is labeled using the values in `column_for_categories` and
        one plot is produced for every other column (or for the columns
        designated by `select`).

        Every selected except column for `column_for_categories` must be numerical.

        Args:
            column_for_categories (str): A column containing y-axis categories

        Kwargs:
            overlay (bool): create a chart with one color per data column;
                if False, each will be displayed separately.

            vargs: Additional arguments that get passed into `plt.barh`.
                See http://matplotlib.org/api/pyplot_api.html#matplotlib.pyplot.barh
                for additional arguments that can be passed into vargs.

        >>> t = Table().with_columns(
        ...     'Furniture', make_array('chairs', 'tables', 'desks'),
        ...     'Count', make_array(6, 1, 2),
        ...     'Price', make_array(10, 20, 30)
        ...     )
        >>> t
        Furniture | Count | Price
        chairs    | 6     | 10
        tables    | 1     | 20
        desks     | 2     | 30
        >>> furniture_table.barh('Furniture') # doctest: +SKIP
        <bar graph with furniture as categories and bars for count and price>
        >>> furniture_table.barh('Furniture', 'Price') # doctest: +SKIP
        <bar graph with furniture as categories and bars for price>
        >>> furniture_table.barh('Furniture', [1, 2]) # doctest: +SKIP
        <bar graph with furniture as categories and bars for count and price>
        """
        options = self.default_options.copy()
        options.update(vargs)

        yticks, labels = self._split_column_and_labels(column_for_categories)
        if select is not None:
            labels = self._as_labels(select)
        n = len(labels)

        index = np.arange(self.num_rows)
        margin = 0.1
        width = 1 - 2 * margin
        if overlay:
            width /= len(labels)

        def draw(axis, label, color):
            if overlay:
                ypos = index + margin + (1-2*margin)*(n - 1 - labels.index(label))/n
            else:
                ypos = index
            # barh plots entries in reverse order from bottom to top
            axis.barh(ypos, self[label][::-1], width,  color=color, **options)

        def annotate(axis, ticks):
            axis.set_yticks(index+0.5) # Center labels on bars
            # barh plots entries in reverse order from bottom to top
            axis.set_yticklabels(ticks[::-1], stretch='ultra-condensed')
            axis.set_xlabel(axis.get_ylabel())
            if isinstance(column_for_categories, str):
                axis.set_ylabel(column_for_categories)

        height = max(4, len(index)/2)
        if 'height' in vargs:
            height = vargs.pop('height')

        self._visualize('', labels, yticks, overlay, draw, annotate, height=height)

    def scatter(self, column_for_x, select=None, overlay=True, fit_line=False,
        colors=None, labels=None, **vargs):
        """Creates scatterplots, optionally adding a line of best fit.

        Each plot uses the values in `column_for_x` for horizontal positions.
        One plot is produced for every other column as y (or for the columns
        designated by `select`).

        Every selected except column for `column_for_categories` must be numerical.

        Args:
            ``column_for_x`` (str): The name to use for the x-axis values of the
                scatter plots.

        Kwargs:
            ``overlay`` (bool): create a chart with one color per data column;
                if False, each will be displayed separately.

            ``fit_line`` (bool): draw a line of best fit for each set of points

            ``vargs``: Additional arguments that get passed into `plt.scatter`.
                See http://matplotlib.org/api/pyplot_api.html#matplotlib.pyplot.scatter
                for additional arguments that can be passed into vargs. These
                include: `marker` and `norm`, to name a couple.

            ``colors``: A column of colors (labels or numeric values)

            ``labels``: A column of text labels to annotate dots

        >>> table = Table().with_columns(
        ...     'x', make_array(9, 3, 3, 1),
        ...     'y', make_array(1, 2, 2, 10),
        ...     'z', make_array(3, 4, 5, 6))
        >>> table
        x    | y    | z
        9    | 1    | 3
        3    | 2    | 4
        3    | 2    | 5
        1    | 10   | 6
        >>> table.scatter('x') # doctest: +SKIP
        <scatterplot of values in y and z on x>

        >>> table.scatter('x', overlay=False) # doctest: +SKIP
        <scatterplot of values in y on x>
        <scatterplot of values in z on x>

        >>> table.scatter('x', fit_line=True) # doctest: +SKIP
        <scatterplot of values in y and z on x with lines of best fit>
        """
        options = self.default_options.copy()
        options.update(vargs)

        x_data, y_labels =  self._split_column_and_labels(column_for_x)
        if select is not None:
            y_labels = self._as_labels(select)

        def draw(axis, label, color):
            if colors is not None:
                color = self[colors]
            elif 'color' in options:
                color = options.pop('color')
            y_data = self[label]
            axis.scatter(x_data, y_data, color=color, **options)
            if fit_line:
                m, b = np.polyfit(x_data, self[label], 1)
                minx, maxx = np.min(x_data),np.max(x_data)
                axis.plot([minx,maxx],[m*minx+b,m*maxx+b], color=color)
            if labels is not None:
                for x, y, label in zip(x_data, y_data, self[labels]):
                    axis.annotate(label, (x, y),
                        xytext=(-20, 20),
                        textcoords='offset points', ha='right', va='bottom',
                        bbox=dict(boxstyle='round,pad=0.5', fc='white', alpha=0.7),
                        arrowprops = dict(arrowstyle = '->', connectionstyle = 'arc3,rad=0', color='black'))

        x_label = self._as_label(column_for_x)
        self._visualize(x_label, y_labels, None, overlay, draw, _vertical_x, width=5, height=5)

    def _visualize(self, x_label, y_labels, ticks, overlay, draw, annotate, width=6, height=4):
        """Generic visualization that overlays or separates the draw function.

        Raises:
            ValueError: The Table contains non-numerical values in columns
            other than `column_for_categories`
        """
        for label in y_labels:
            if not all(isinstance(x, numbers.Real) for x in self[label]):
                raise ValueError("The column '{0}' contains non-numerical "
                    "values. A plot cannot be drawn for this column."
                    .format(label))

        n = len(y_labels)
        colors = list(itertools.islice(itertools.cycle(self.chart_colors), n))
        if overlay and n > 1:
            _, axis = plt.subplots(figsize=(width, height))
            if x_label is not None:
                axis.set_xlabel(x_label)
            for label, color in zip(y_labels, colors):
                draw(axis, label, color)
            if ticks is not None:
                annotate(axis, ticks)
            axis.legend(y_labels, loc=2, bbox_to_anchor=(1.05, 1))
            Table.plots.append(axis)
        else:
            fig, axes = plt.subplots(n, 1, figsize=(width, height*n))
            if not isinstance(axes, collections.Iterable):
                axes=[axes]
            for axis, y_label, color in zip(axes, y_labels, colors):
                draw(axis, y_label, color)
                axis.set_ylabel(y_label, fontsize=16)
                if x_label is not None:
                    axis.set_xlabel(x_label, fontsize=16)
                if ticks is not None:
                    annotate(axis, ticks)
                Table.plots.append(axis)

    def _split_column_and_labels(self, column_or_label):
        """Return the specified column and labels of other columns."""
        column = None if column_or_label is None else self._get_column(column_or_label)
        labels = [label for i, label in enumerate(self.labels) if column_or_label not in (i, label)]
        return column, labels

    def pivot_hist(self, pivot_column_label, value_column_label, overlay=True, **vargs):
        """Draw histograms of each category in a column."""
        pvt_labels = np.unique(self[pivot_column_label])
        pvt_columns = [self[value_column_label][np.where(self[pivot_column_label] == pivot)] for pivot in pvt_labels]
        n = len(pvt_labels)
        colors = list(itertools.islice(itertools.cycle(self.chart_colors), n))
        if overlay:
            plt.figure(figsize=(6, 4))
            vals, bins, patches = plt.hist(pvt_columns, color=colors, **vargs)
            plt.legend(pvt_labels)
        else:
            _, axes = plt.subplots(n, 1, figsize=(6, 4 * n))
            vals = []
            bins = None
            for axis, label, column, color in zip(axes, pvt_labels, pvt_columns, colors):
                if isinstance(bins, np.ndarray):
                    avals, abins, patches = axis.hist(column, color=color, bins=bins, **vargs)
                else:
                    avals, abins, patches = axis.hist(column, color=color, **vargs)
                axis.set_xlabel(label, fontsize=16)
                vals.append(avals)
                if not isinstance(bins, np.ndarray):
                    bins = abins
                else:
                    assert bins.all() == abins.all(), "Inconsistent bins in hist"
        t = Table()
        t['start'] = bins[0:-1]
        t['end'] = bins[1:]
        for label, column in zip(pvt_labels,vals):
            t[label] = column

    def hist(self, select=None, overlay=True, bins=None, counts=None, unit=None, **vargs):
        """Plots one histogram for each column in the table.

        Every column must be numerical.

        Kwargs:
            overlay (bool): If True, plots 1 chart with all the histograms
                overlaid on top of each other (instead of the default behavior
                of one histogram for each column in the table). Also adds a
                legend that matches each bar color to its column.

            bins (column name or list): Lower bound for each bin in the
                histogram. If None, bins will be chosen automatically.

            counts (column name or column): A column of counted values.
                All other columns are treated as counts of these values.
                If None, each value in each row is assigned a count of 1.

            vargs: Additional arguments that get passed into :func:plt.hist.
                See http://matplotlib.org/api/pyplot_api.html#matplotlib.pyplot.hist
                for additional arguments that can be passed into vargs. These
                include: `range`, `normed`, `cumulative`, and `orientation`,
                to name a few.

        >>> t = Table().with_columns(
        ...     'count',  make_array(9, 3, 3, 1),
        ...     'points', make_array(1, 2, 2, 10))
        >>> t
        count | points
        9     | 1
        3     | 2
        3     | 2
        1     | 10
        >>> t.hist() # doctest: +SKIP
        <histogram of values in count>
        <histogram of values in points>

        >>> t = Table().with_columns(
        ...     'value',      make_array(101, 102, 103),
        ...     'proportion', make_array(0.25, 0.5, 0.25))
        >>> t.hist(counts='value') # doctest: +SKIP
        <histogram of values in prop weighted by corresponding values in value>
        """
        if select is not None:
            self = self.select(select)

        # Check for non-numerical values and raise a ValueError if any found
        for col in self:
            if any(isinstance(cell, np.flexible) for cell in self[col]):
                raise ValueError("The column '{0}' contains non-numerical "
                    "values. A histogram cannot be drawn for this table."
                    .format(col))

        columns = self._columns.copy()

        if bins is not None:
            if isinstance(bins, collections.Hashable) and bins in self.labels:
                bins = np.unique(self[bins])
            vargs['bins'] = bins

        if 'normed' not in vargs:
            vargs['normed'] = True
        percentage = plt.FuncFormatter(lambda x, _: "{:g}".format(100*x))

        counted_values = counted_label = None
        if counts is not None:
            counted_values = self._get_column(counts)
            counted_label = 'counts'
            if isinstance(counts, str) and counts in self.labels:
                columns.pop(counts)
                counted_label = counts

        n = len(columns)
        colors = [rgb_color + (self.default_hist_alpha,) for rgb_color in
            itertools.islice(itertools.cycle(self.chart_colors), n)]
        if overlay and n > 1:
            # Reverse because legend prints bottom-to-top
            column_keys = list(columns.keys())[::-1]
            values = list(columns.values())[::-1]
            colors = list(colors)[::-1]
            if counted_values is not None:
                vargs['weights'] = np.transpose(values)
                values = np.repeat(counted_values, n).reshape(-1,n)
            vargs.setdefault('histtype', 'stepfilled')
            figure = plt.figure(figsize=(6, 4))
            plt.hist(values, color=colors, **vargs)
            axis = figure.get_axes()[0]
            _vertical_x(axis)
            if vargs['normed']:
                axis.set_ylabel('Percent per ' + (unit if unit else 'unit'))
                axis.yaxis.set_major_formatter(percentage)
            else:
                axis.set_ylabel('Count')
            if unit:
                axis.set_xlabel('(' + unit + ')', fontsize=16)
            plt.legend(columns.keys(), loc=2, bbox_to_anchor=(1.05, 1))
            Table.plots.append(axis)
        else:
            _, axes = plt.subplots(n, 1, figsize=(6, 4 * n))
            # Use stepfilled when there are too many bins
            if isinstance(bins, numbers.Integral) and bins > 76 or hasattr(bins, '__len__') and len(bins) > 76:
                vargs.setdefault('histtype', 'stepfilled')
            if n == 1:
                axes = [axes]
            for axis, label, color in zip(axes, columns.keys(), colors):
                if vargs['normed']:
                    axis.set_ylabel('Percent per ' + (unit if unit else 'unit'))
                    axis.yaxis.set_major_formatter(percentage)
                else:
                    axis.set_ylabel('Count')
                x_unit = ' (' + unit + ')' if unit else ''
                if counted_values is None:
                    values = columns[label]
                    axis.set_xlabel(label + x_unit, fontsize=16)
                else:
                    values = counted_values
                    axis.set_xlabel(counted_label + x_unit, fontsize=16)
                    vargs['weights'] = columns[label]
                axis.hist(values, color=color, **vargs)
                _vertical_x(axis)
                Table.plots.append(axis)

    def boxplot(self, **vargs):
        """Plots a boxplot for the table.

        Every column must be numerical.

        Kwargs:
            vargs: Additional arguments that get passed into `plt.boxplot`.
                See http://matplotlib.org/api/pyplot_api.html#matplotlib.pyplot.boxplot
                for additional arguments that can be passed into vargs. These include
                `vert` and `showmeans`.

        Returns:
            None

        Raises:
            ValueError: The Table contains columns with non-numerical values.

        >>> table = Table().with_columns(
        ...     'test1', make_array(92.5, 88, 72, 71, 99, 100, 95, 83, 94, 93),
        ...     'test2', make_array(89, 84, 74, 66, 92, 99, 88, 81, 95, 94))
        >>> table
        test1 | test2
        92.5  | 89
        88    | 84
        72    | 74
        71    | 66
        99    | 92
        100   | 99
        95    | 88
        83    | 81
        94    | 95
        93    | 94
        >>> table.boxplot() # doctest: +SKIP
        <boxplot of test1 and boxplot of test2 side-by-side on the same figure>
        """
        # Check for non-numerical values and raise a ValueError if any found
        for col in self:
            if any(isinstance(cell, np.flexible) for cell in self[col]):
                raise ValueError("The column '{0}' contains non-numerical "
                    "values. A histogram cannot be drawn for this table."
                    .format(col))

        columns = self._columns.copy()
        vargs['labels'] = columns.keys()
        values = list(columns.values())
        plt.boxplot(values, **vargs)


    ###########
    # Support #
    ###########

    class Row(tuple):
        _table = None  # Set by subclasses in Rows

        def __getattr__(self, column_label):
            return self[self._table.column_index(column_label)]

        def item(self, index_or_label):
            """Return the item at an index or label."""
            if isinstance(index_or_label, numbers.Integral):
                index = index_or_label
            else:
                index = self._table.column_index(index_or_label)
            return self[index]

        def __repr__(self):
            return 'Row({})'.format(', '.join('{}={}'.format(
                self._table.labels[i], v.__repr__()) for i, v in enumerate(self)))

        def asdict(self):
            return collections.OrderedDict(zip(self._table.labels, self))

    class Rows(collections.abc.Sequence):
        """An iterable view over the rows in a table."""
        def __init__(self, table):
            self._table = table
            self._labels = None

        def __getitem__(self, i):
            if isinstance(i, slice):
                return (self[j] for j in range(*i.indices(len(self))))

            labels = tuple(self._table.labels)
            if labels != self._labels:
                self._labels = labels
                self._row = type('Row', (Table.Row, ), dict(_table=self._table))
            return self._row(c[i] for c in self._table._columns.values())

        def __len__(self):
            return self._table.num_rows

        def __repr__(self):
            return '{0}({1})'.format(type(self).__name__, repr(self._table))


def _zero_on_type_error(column_fn):
    """Wrap a function on an np.ndarray to return 0 on a type error."""
    if not column_fn:
        return column_fn
    if not callable(column_fn):
        raise TypeError('column functions must be callable')
    @functools.wraps(column_fn)
    def wrapped(column):
        try:
            return column_fn(column)
        except TypeError:
            if isinstance(column, np.ndarray):
                return column.dtype.type() # A typed zero value
            else:
                raise
    return wrapped


def _fill_with_zeros(partials, rows, zero=None):
    """Find and return values from rows for all partials. In cases where no
    row matches a partial, zero is assumed as value. For a row, the first
    (n-1) fields are assumed to be the partial, and the last field,
    the value, where n is the total number of fields in each row. It is
    assumed that there is a unique row for each partial.
    partials -- single field values or tuples of field values
    rows -- table rows
    zero -- value used when no rows match a particular partial
    """
    assert len(rows) > 0
    if not _is_non_string_iterable(partials):
        # Convert partials to tuple for comparison against row slice later
        partials = [(partial,) for partial in partials]

    # Construct mapping of partials to values in rows
    mapping = {}
    for row in rows:
        mapping[tuple(row[:-1])] = row[-1]

    if zero is None:
        # Try to infer zero from given row values.
        array = np.array(tuple(mapping.values()))
        if len(array.shape) == 1:
            zero = array.dtype.type()
    return np.array([mapping.get(partial, zero) for partial in partials])


def _as_labels(column_label_or_labels):
    """Return a list of labels for a label or labels."""
    if not _is_non_string_iterable(column_label_or_labels):
        return [column_label_or_labels]
    else:
        return column_label_or_labels

def _varargs_labels_as_list(label_list):
    """Return a list of labels for a list of labels or singleton list of list
    of labels."""
    if len(label_list) == 0:
        return []
    elif not _is_non_string_iterable(label_list[0]):
        # Assume everything is a label.  If not, it'll be caught later.
        return label_list
    elif len(label_list) == 1:
        return label_list[0]
    else:
        raise ValueError("Labels {} contain more than list.".format(label_list),
                         "Pass just one list of labels.")

def _assert_same(values):
    """Assert that all values are identical and return the unique value."""
    assert len(values) > 0
    first, rest = values[0], values[1:]
    for v in rest:
        assert v == first
    return first


def _collected_label(collect, label):
    """Label of a collected column."""
    if not collect.__name__.startswith('<'):
        return label + ' ' + collect.__name__
    else:
        return label


def _is_non_string_iterable(value):
    """Whether a value is iterable."""
    if isinstance(value, str):
        return False
    if hasattr(value, '__iter__'):
        return True
    if isinstance(value, collections.abc.Sequence):
        return True
    return False

def _vertical_x(axis, ticks=None, max_width=5):
    """Switch labels to vertical if they are long."""
    if ticks is None:
        ticks = axis.get_xticks()
    if (np.array(ticks) == np.rint(ticks)).all():
        ticks = np.rint(ticks).astype(np.int)
    if max([len(str(tick)) for tick in ticks]) > max_width:
        axis.set_xticklabels(ticks, rotation='vertical')

###################
# Slicing support #
###################

class _RowSelector(metaclass=abc.ABCMeta):
    def __init__(self, table):
        self._table = table

    def __call__(self, row_numbers_or_slice):
        return self[row_numbers_or_slice]

    @abc.abstractmethod
    def __getitem__(self, item):
        raise NotImplementedError()


class _RowTaker(_RowSelector):
    def __getitem__(self, row_indices_or_slice):
        """Return a new Table with selected rows taken by index.

        Args:
            ``row_indices_or_slice`` (integer or array of integers):
            The row index, list of row indices or a slice of row indices to
            be selected.

        Returns:
            A new instance of ``Table`` with selected rows in order
            corresponding to ``row_indices_or_slice``.

        Raises:
            ``IndexError``, if any ``row_indices_or_slice`` is out of bounds
            with respect to column length.

        >>> grades = Table().with_columns('letter grade',
        ...     make_array('A+', 'A', 'A-', 'B+', 'B', 'B-'),
        ...     'gpa', make_array(4, 4, 3.7, 3.3, 3, 2.7))
        >>> grades
        letter grade | gpa
        A+           | 4
        A            | 4
        A-           | 3.7
        B+           | 3.3
        B            | 3
        B-           | 2.7
        >>> grades.take(0)
        letter grade | gpa
        A+           | 4
        >>> grades.take(-1)
        letter grade | gpa
        B-           | 2.7
        >>> grades.take(make_array(2, 1, 0))
        letter grade | gpa
        A-           | 3.7
        A            | 4
        A+           | 4
        >>> grades.take[:3]
        letter grade | gpa
        A+           | 4
        A            | 4
        A-           | 3.7
        >>> grades.take(np.arange(0,3))
        letter grade | gpa
        A+           | 4
        A            | 4
        A-           | 3.7
        >>> grades.take(10)
        Traceback (most recent call last):
            ...
        IndexError: index 10 is out of bounds for axis 0 with size 6
        """
        if isinstance(row_indices_or_slice, collections.Iterable):
            columns = [np.take(column, row_indices_or_slice, axis=0)
                       for column in self._table._columns.values()]
            return self._table._with_columns(columns)

        rows = self._table.rows[row_indices_or_slice]
        if isinstance(rows, Table.Row):
            rows = [rows]
        return self._table._with_columns(zip(*rows))


class _RowExcluder(_RowSelector):
    def __getitem__(self, row_indices_or_slice):
        """Return a new Table without a sequence of rows excluded by number.

        Args:
            ``row_indices_or_slice`` (integer or list of integers or slice):
                The row index, list of row indices or a slice of row indices
                to be excluded.

        Returns:
            A new instance of ``Table``.

        >>> t = Table().with_columns(
        ...     'letter grade', make_array('A+', 'A', 'A-', 'B+', 'B', 'B-'),
        ...     'gpa', make_array(4, 4, 3.7, 3.3, 3, 2.7))
        >>> t
        letter grade | gpa
        A+           | 4
        A            | 4
        A-           | 3.7
        B+           | 3.3
        B            | 3
        B-           | 2.7
        >>> t.exclude(4)
        letter grade | gpa
        A+           | 4
        A            | 4
        A-           | 3.7
        B+           | 3.3
        B-           | 2.7
        >>> t.exclude(-1)
        letter grade | gpa
        A+           | 4
        A            | 4
        A-           | 3.7
        B+           | 3.3
        B            | 3
        >>> t.exclude(make_array(1, 3, 4))
        letter grade | gpa
        A+           | 4
        A-           | 3.7
        B-           | 2.7
        >>> t.exclude(range(3))
        letter grade | gpa
        B+           | 3.3
        B            | 3
        B-           | 2.7

        Note that ``exclude`` also supports NumPy-like indexing and slicing:

        >>> t.exclude[:3]
        letter grade | gpa
        B+           | 3.3
        B            | 3
        B-           | 2.7

        >>> t.exclude[1, 3, 4]
        letter grade | gpa
        A+           | 4
        A-           | 3.7
        B-           | 2.7
        """
        if isinstance(row_indices_or_slice, collections.Iterable):
            without_row_indices = set(row_indices_or_slice)
            rows = [row for index, row in enumerate(self._table.rows[:])
                    if index not in without_row_indices]
            return self._table._with_columns(zip(*rows))

        row_slice = row_indices_or_slice
        if not isinstance(row_slice, slice):
            row_slice %= self._table.num_rows
            row_slice = slice(row_slice, row_slice+1)
        rows = itertools.chain(self._table.rows[:row_slice.start or 0],
                               self._table.rows[row_slice.stop:])
        return self._table._with_columns(zip(*rows))

# For Sphinx: grab the docstrings from `Taker.__getitem__` and `Withouter.__getitem__`
Table.take.__doc__ = _RowTaker.__getitem__.__doc__
Table.exclude.__doc__ = _RowExcluder.__getitem__.__doc__<|MERGE_RESOLUTION|>--- conflicted
+++ resolved
@@ -251,12 +251,8 @@
 
         >>> tiles = Table().with_columns(
         ...     'letter', make_array('c', 'd'),
-<<<<<<< HEAD
-        ...     'points', make_array(2, 4))
-=======
         ...     'count',  make_array(2, 4),
         ... )
->>>>>>> 78a7fefa
         >>> tiles.column('letter')
         array(['c', 'd'],
               dtype='<U1')
@@ -512,21 +508,11 @@
         1    | 12345
         2    | 123
         3    | 5123
-<<<<<<< HEAD
         >>> table.relabel(make_array('red', 'green', 'blue'), make_array('cyan', 'magenta', 'yellow', 'key'))
         Traceback (most recent call last):
             ...
         ValueError: Invalid arguments. column_label and new_label must be of equal length.
         >>> table.relabel(make_array('red', 'blue'), make_array('blue', 'red'))
-=======
-        >>> table.relabel(['red', 'green', 'blue'],
-        ...               ['cyan', 'magenta', 'yellow', 'key'])
-        Traceback (most recent call last):
-            ...
-        ValueError: Invalid arguments. column_label and new_label must be of
-        equal length.
-        >>> table.relabel(['red', 'blue'], ['blue', 'red'])
->>>>>>> 78a7fefa
         blue | red
         1    | 12345
         2    | 123
